--- conflicted
+++ resolved
@@ -19,11 +19,6 @@
 from internlm.model.modules.norm import new_layer_norm
 from internlm.model.moe.moe import MoE
 from internlm.solver.activation_checkpoint import activation_checkpoint
-<<<<<<< HEAD
-=======
-from internlm.solver.pipeline_utils import partition_uniform
-from internlm.utils.common import filter_kwargs, get_current_device
->>>>>>> f3e87625
 from internlm.utils.logger import get_logger
 
 logger = get_logger(__file__)
@@ -46,7 +41,7 @@
         residual_in_fp32 (bool): Whether to use residual in fp32. False by default.
         device (Optional[Union[str, torch.device]]): The device will be used.
         norm_type (str): Use RMS norm or layernorm."rmsnorm" by default.
-        use_flash_attn (bool): Whether use flash-attn. True by default.
+        use_cuda_flash_attn (bool): Whether use flash-attn. True by default.
         num_experts (int): The number of experts. <=1 means dense, >1 means MoE. 1 by default.
         moe_use_residual (bool, optional): default=False, make this MoE layer a Residual MoE
                                           (https://arxiv.org/abs/2201.05596) layer.
@@ -72,22 +67,17 @@
         dropout_selective_checkpoint: bool = True,
         use_scaled_init: bool = True,
         use_swiglu: bool = True,
-        # use_flash_attn: bool = True,
+        # use_cuda_flash_attn: bool = True,
         num_experts: int = 1,
-<<<<<<< HEAD
-        # tp_mode: str = "mtp",
-=======
-        tp_mode: str = "mtp",
         mlp_layer_fusion: bool = False,
         multiple_of: int = 256,
->>>>>>> f3e87625
     ):
         super().__init__()
         self.checkpoint = checkpoint
         # dropout selective checkpoint can only be enabled when checkpoint is disabled.
         self.dropout_selective_checkpoint = dropout_selective_checkpoint is True and checkpoint is False
         self.layer_idx = layer_idx
-        # self.use_flash_attn = use_flash_attn
+        # self.use_cuda_flash_attn = use_cuda_flash_attn
 
         head_dim = hidden_size // num_attention_heads
         # self.tp_mode = tp_mode
@@ -105,7 +95,7 @@
             use_dynamic_ntk_rope=use_dynamic_ntk_rope,
             rotary_emb_dim=head_dim,
             rotary_emb_scale_base=0,
-            # use_flash_attn=use_flash_attn,
+            # use_cuda_flash_attn=use_cuda_flash_attn,
             device=device,
             dtype=dtype,
             # tp_mode=self.tp_mode,
@@ -120,14 +110,8 @@
         self.num_experts = num_experts
         ep_size = gpc.get_world_size(ParallelMode.EXPERT)
         if num_experts <= 1:  # dense, not MoE
-<<<<<<< HEAD
             if use_swiglu:
                 self.mlp = new_fead_forward(
-=======
-            if use_swiglu or not gpc.config.use_cuda_flash_attn:
-                mlp_cls = get_mlp_cls(self.tp_mode)
-                self.mlp = mlp_cls(
->>>>>>> f3e87625
                     hidden_size,
                     int(hidden_size * mlp_ratio),
                     out_features=hidden_size,
@@ -135,7 +119,6 @@
                     device=device,
                     dtype=dtype,
                     mlp_layer_fusion=mlp_layer_fusion,
-                    sequence_parallel=gpc.config.parallel.sequence_parallel,
                     multiple_of=multiple_of,
                 )
             else:
@@ -143,13 +126,13 @@
                 raise ValueError("NYI")
         else:
             # replace mlp by MoE module. The expert in MoE is a FeedForward module.
-            mlp_cls = get_mlp_cls(self.tp_mode)
+            # mlp_cls = get_mlp_cls(self.tp_mode)
             self.mlp = MoE(
                 hidden_size,
                 int(hidden_size * mlp_ratio),
                 out_features=hidden_size,
                 num_experts=num_experts,
-                ep_cls=mlp_cls,
+                # ep_cls=mlp_cls,  # TODO: check it.
                 ep_group=gpc.get_group(ParallelMode.EXPERT),
                 ep_size=ep_size,
                 device=device,
@@ -280,7 +263,7 @@
         device (Optional[Union[str, torch.device]]): The device will be used. None by default.
         residual_in_fp32 (bool): Whether to use residual in fp32. False by default.
         norm_type (str): Normalization type. Use RMSNorm or LayerNorm. "rmsnorm" by default.
-        use_flash_attn (bool): Whether to use flash-attn. True by default.
+        use_cuda_flash_attn (bool): Whether to use flash-attn. True by default.
         num_experts (int): The number of experts. <=1 means dense, >1 means MoE. 1 by default.
         moe_use_residual (bool, optional): default=False, make this MoE layer a Residual MoE
                                           (https://arxiv.org/abs/2201.05596) layer.
@@ -314,7 +297,7 @@
         dropout_selective_checkpoint: bool = True,
         use_scaled_init: bool = True,
         use_swiglu: bool = True,
-        # use_flash_attn: bool = True,
+        # use_cuda_flash_attn: bool = True,
         num_experts: bool = 1,
         mlp_layer_fusion: bool = False,
         multiple_of: int = 256,
@@ -327,8 +310,7 @@
         #     self.tp_mode = gpc.config.parallel["tensor"].get("mode", "mtp")
 
         if first:
-<<<<<<< HEAD
-            # if embed_split_hidden or not use_flash_attn:
+            # if embed_split_hidden or not use_cuda_flash_attn:
             self.embedding = Embedding1D(num_embeddings=vocab_size, embedding_dim=hidden_size)
             # else:
             #     from flash_attn.modules.embedding import ParallelGPT2Embeddings
@@ -343,23 +325,6 @@
             #         device=device,
             #         dtype=dtype,
             #     )
-=======
-            if embed_split_hidden or not gpc.config.use_cuda_flash_attn:
-                self.embedding = Embedding1D(num_embeddings=vocab_size, embedding_dim=hidden_size)
-            else:
-                from flash_attn.modules.embedding import ParallelGPT2Embeddings
-
-                self.embedding = ParallelGPT2Embeddings(
-                    embed_dim=hidden_size,
-                    vocab_size=vocab_size,
-                    max_position_embeddings=-1,
-                    process_group=gpc.get_group(ParallelMode.TENSOR),
-                    padding_idx=None,
-                    sequence_parallel=gpc.config.parallel.sequence_parallel,
-                    device=device,
-                    dtype=dtype,
-                )
->>>>>>> f3e87625
             for _, param in self.embedding.named_parameters():
                 normal_(std=0.0052)(param)
         self.embed_grad_scale = embed_grad_scale
@@ -383,15 +348,10 @@
                     dropout_selective_checkpoint=dropout_selective_checkpoint,
                     use_scaled_init=use_scaled_init,
                     use_swiglu=use_swiglu,
-                    # use_flash_attn=use_flash_attn,
+                    # use_cuda_flash_attn=use_cuda_flash_attn,
                     num_experts=num_experts,
-<<<<<<< HEAD
-                    # tp_mode=self.tp_mode,
-=======
-                    tp_mode=self.tp_mode,
                     mlp_layer_fusion=mlp_layer_fusion,
                     multiple_of=multiple_of,
->>>>>>> f3e87625
                 )
                 for lid in range(num_layers)
             ]
@@ -454,151 +414,6 @@
         if hasattr(self, "norm"):
             hidden_states = self.norm(hidden_states.float())
         if hasattr(self, "head"):
-<<<<<<< HEAD
             hidden_states = self.head(hidden_states)
 
-        return hidden_states, moe_losses
-=======
-            hidden_states = self.head(hidden_states, gather_dim=1, tp_mode=self.tp_mode)
-
-        if not self.parallel_output and gpc.is_pipeline_last_stage():
-            hidden_states = gather_forward_split_backward(hidden_states, ParallelMode.TENSOR, dim=-1)
-        return hidden_states, moe_losses
-
-
-def _build_generic_model_1d(num_layers, num_chunks, **kwargs):
-    """
-    build generic model 1d
-
-    Args:
-        num_layers (int): The number of layer.
-        num_chunks (int): The number of partitions in pipeline parallel.
-        device (Optional[Union[str, torch.device]]): The device will be used. internlm_accelerator.device() by default.
-
-    """
-    device = get_current_device()
-    pipeline_size = gpc.get_world_size(ParallelMode.PIPELINE)
-    pipeline_rank = gpc.get_local_rank(ParallelMode.PIPELINE)
-
-    all_parts = partition_uniform(num_layers, pipeline_size, num_chunks)
-    parts = all_parts[pipeline_rank]
-    if gpc.is_rank_for_log():
-        logger.info(f"The layer sharding is {all_parts}.")
-
-    models = []
-
-    for start, end in parts:
-        kwargs["num_layers"] = end - start
-        kwargs["first"] = start == 0
-        # If there is no content in the final layer, assign the last layer.
-        kwargs["last"] = end == num_layers and len(all_parts[-1]) != 0
-        kwargs["device"] = device
-        kwargs["start_layer_idx"] = start
-        chunk = PackedFlashInternLm1D(**filter_kwargs(PackedFlashInternLm1D.__init__, kwargs)).to(device)
-
-        models.append(chunk)
-    torch.distributed.barrier()
-    if len(models) == 1:
-        model = models[0]
-    else:
-        model = nn.ModuleList(models)
-
-    return model
-
-
-@MODEL_INITIALIZER.register_module(module_name=MODEL_TYPE)
-def build_model_with_moe_cfg(
-    num_chunks=1,
-    checkpoint=0.0,
-    dtype=torch.float,
-    embed_split_hidden=False,
-    num_layers=48,
-    hidden_size=2048,
-    vocab_size=50304,
-    embed_grad_scale=1,
-    parallel_output=True,
-    num_attention_heads=32,
-    max_position_embeddings=2048,
-    mlp_ratio=4.0,
-    residual_in_fp32=False,
-    use_dynamic_ntk_rope=False,
-    norm_type="rmsnorm",
-    drop_rate=0,
-    attn_drop_rate=0,
-    apply_post_layer_norm=False,  # pylint: disable=W0613
-    layer_norm_epsilon=1e-5,
-    is_reward=False,
-    dropout_selective_checkpoint=True,
-    use_scaled_init: bool = True,
-    use_swiglu: bool = True,
-    use_flash_attn: bool = True,
-    num_experts: int = 1,
-    moe_use_residual: bool = False,  # pylint: disable=W0613
-    moe_type: str = None,  # pylint: disable=W0613
-    mlp_layer_fusion: bool = False,
-    multiple_of: int = 256,
-):
-    """
-    Build model with config.
-
-    Args:
-        num_chunks (int): The number of partitions in pipeline parallel. 1 by default.
-        checkpoint (bool): Whether to use checkpointing to save VRAM. False by default.
-        dtype (torch.dtype): The type of data. torch.float by default.
-        embed_split_hidden (bool): Split the embedding layer in the hidden state dimention or vocabulary dimention.
-                                    False by default.
-        num_layers (int): The number of layer. 48 by default.
-        hidden_size (int): The size of hidden state. 2048 by default.
-        vocab_size (int): The size of vocabulary. 50304 by default.
-        embed_grad_scale (float): Refer to GLM-130B, for training stability. 0.1 by default.
-        parallel_output (bool): If it is necessary to collect the output of parallel computing. True by default.
-        num_attention_heads (int): The number of attention head. 32 by default.
-        mlp_ratio (int): The ratio of MLP layers. 4.0 by default.
-        residual_in_fp32 (bool): Whether to use residual in fp32. False by default. It cannot be used temporarily
-                                 because this parameter requires inconsistent data types to be passed between pipelines,
-                                 which requires significant modifications to internlm.
-        norm_type (str): Normalization type. Use RMSNorm or LayerNorm. "rmsnorm" by default.
-        drop_rate (float): The dropout rate of input hidden state. 0 by default.
-        attn_drop_rate (float): The dropout rate of attention module. 0 by default.
-        apply_post_layer_norm (bool): Whether to apply post layer norm. False by default.
-        layer_norm_epsilon (float): A value added to the denominator for numerical stability. 1e-5 by default.
-        is_reward (bool): Whether to use reward model. False by default.
-        dropout_selective_checkpoint (bool): It can only be enabled when checkpoint is disabled. True by default.
-        use_scaled_init (bool): Whether to use scaled init. True by default.
-        use_swiglu (bool): Whether to use swiglu. True by default.
-        use_flash_attn (bool): Whether to use flash-attn. True by default.
-        num_experts (int): The number of experts. <=1 means dense, >1 means MoE. 1 by default.
-        moe_use_residual (bool, optional): default=False, make this MoE layer a Residual MoE
-                                           (https://arxiv.org/abs/2201.05596) layer.
-        moe_type (str): determine which moe impl will be used, default is GShardMoE
-    """
-
-    cfg = dict(
-        hidden_size=hidden_size,
-        num_attention_heads=num_attention_heads,
-        checkpoint=checkpoint,
-        dtype=dtype,
-        embed_split_hidden=embed_split_hidden,
-        vocab_size=vocab_size,
-        embed_grad_scale=embed_grad_scale,
-        parallel_output=parallel_output,
-        mlp_ratio=mlp_ratio,
-        residual_in_fp32=residual_in_fp32,
-        max_position_embeddings=max_position_embeddings,
-        use_dynamic_ntk_rope=use_dynamic_ntk_rope,
-        norm_type=norm_type,
-        drop_rate=drop_rate,
-        attn_drop_rate=attn_drop_rate,
-        layer_norm_epsilon=layer_norm_epsilon,
-        is_reward=is_reward,
-        dropout_selective_checkpoint=dropout_selective_checkpoint,
-        use_scaled_init=use_scaled_init,
-        use_swiglu=use_swiglu,
-        use_flash_attn=use_flash_attn,
-        num_experts=num_experts,
-        mlp_layer_fusion=mlp_layer_fusion,
-        multiple_of=multiple_of,
-    )
-
-    return _build_generic_model_1d(num_layers=num_layers, num_chunks=num_chunks, **cfg)
->>>>>>> f3e87625
+        return hidden_states, moe_losses