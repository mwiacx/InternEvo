#!/usr/bin/env python
# -*- encoding: utf-8 -*-

import math
from typing import Optional

import torch
from torch import nn

from internlm.core.context import ParallelMode
from internlm.core.context.parallel_context import global_context as gpc
from internlm.core.naive_amp import set_fp32_attr_to_module
from internlm.core.parallel.comm.utils import split_forward_gather_backward
from internlm.initialize.initialize_tensor import normal_, scaled_init_method_normal
from internlm.model.modules.embedding import Embedding1D
<<<<<<< HEAD
from internlm.model.modules.linear import new_linear
from internlm.model.modules.mha import MHA
from internlm.model.modules.mlp import new_feed_forward
from internlm.model.modules.norm import new_layer_norm
from internlm.model.moe.moe import MoE
from internlm.model.utils import (
    internlm1_mha_pre_load_convert,
    internlm1_mha_save_convert,
=======
from internlm.model.modules.mlp import get_mlp_cls
from internlm.model.modules.multi_head_attention import MHA
from internlm.model.moe import MoE
from internlm.model.ops.fusion_ops_import_helper import try_import_RMSNorm
from internlm.model.ops.linear import RewardModelLinear, ScaleColumnParallelLinear
from internlm.model.utils import (
    gather_forward_split_backward,
    split_forward_gather_backward,
>>>>>>> b024cf41
)
from internlm.solver.activation_checkpoint import activation_checkpoint
from internlm.utils.logger import get_logger

logger = get_logger(__file__)


class Internlm1MoEDecoder(nn.Module):
    """
    InternLM1 MoE Decoder Layer.

    Args:
        hidden_size (int): The hidden size of model. 768 by default.
        num_attention_heads (int): The number of attention heads. 12 by default.
        mlp_ratio (int): The ratio of MLP layers. 4 by default.
        attn_drop_rate (float): The dropout rate of attention module. 0 by default.
        drop_rate (float): The dropout rate of the input hidden state. 0.0 by default.
        max_position_embeddings (int): The maximum position embeddings. 2048 by default.
        dtype (torch.dtype): Type of data. torch.float by default.
        layer_norm_epsilon (float): A value added to the denominator for numerical stability. 1e-5 by default.
        checkpoint (bool): Whether to use checkpointing to save VRAM. True by default.
        layer_idx (int): The index of current layer. 0 by default.
        use_dynamic_ntk_rope (bool): Whether to use dynamic ntk rope. False by default.
        residual_in_fp32 (bool): Whether to use residual in fp32. False by default.
        device (Optional[Union[str, torch.device]]): The device will be used.
        norm_type (str): Use RMS norm or layernorm."rmsnorm" by default.
        qk_interleaved (bool): Whether the odd and even columns of the wq and wk are normally interleaved.
        dropout_selective_checkpoint (bool): Whether to selectively checkpoint dropout layers only.
        use_scaled_init (bool): Whether to use scaled initialization for weights.
        use_swiglu (bool): Whether to use SwiGLU activation in the mlp module.
        rope_base (int): The value of `base` for rotary position embeddings. 10000 by default.
        mlp_layer_fusion (bool): Whether to fuse layers in the mlp module for optimization.
        multiple_of (int): Ensures mlp dimensions are multiples of this value for efficient hardware utilization.
    """

    def __init__(
        self,
        hidden_size: int = 768,
        num_attention_heads: int = 12,
        mlp_ratio: int = 4,
        attn_drop_rate: float = 0,
        drop_rate: float = 0.0,
        max_position_embeddings: int = 2048,
        dtype: torch.dtype = torch.float,
        layer_norm_epsilon: float = 1e-6,
        checkpoint: bool = False,
        layer_idx: int = 0,
        use_dynamic_ntk_rope: bool = False,
        residual_in_fp32: bool = False,
        device: Optional[torch.device] = None,
        norm_type: str = "rmsnorm",
        qk_interleaved: bool = False,
        dropout_selective_checkpoint: bool = True,
        use_scaled_init: bool = True,
        use_swiglu: bool = True,
        num_experts: int = 1,
        mlp_layer_fusion: bool = False,
        multiple_of: int = 256,
    ):
        super().__init__()
        self.checkpoint = checkpoint
        # dropout selective checkpoint can only be enabled when checkpoint is disabled.
        self.dropout_selective_checkpoint = dropout_selective_checkpoint is True and checkpoint is False
        self.layer_idx = layer_idx

        head_dim = hidden_size // num_attention_heads

        self.mixer = MHA(
            embed_dim=hidden_size,
            num_heads=num_attention_heads,
            dropout=attn_drop_rate,
            max_position_embeddings=max_position_embeddings,
            softmax_scale=1 / math.sqrt(head_dim),
            causal=True,
            layer_idx=layer_idx,
            use_dynamic_ntk_rope=use_dynamic_ntk_rope,
            rotary_emb_dim=head_dim,
            rotary_emb_scale_base=0,
            device=device,
            dtype=dtype,
            qk_interleaved=qk_interleaved,
        )

        # Compatible with the name of internlm1 Wqkv linear layer
        self.mixer.register_checkpoint_compatibility_hooks(internlm1_mha_pre_load_convert, internlm1_mha_save_convert)

        self.dropout1 = nn.Dropout(drop_rate)
        self.dropout2 = nn.Dropout(drop_rate)

        self.norm1 = new_layer_norm(norm_type, hidden_size, eps=layer_norm_epsilon)
        self.norm2 = new_layer_norm(norm_type, hidden_size, eps=layer_norm_epsilon)

        self.num_experts = num_experts
        ep_size = gpc.get_world_size(ParallelMode.EXPERT)
        if num_experts <= 1:  # dense, not MoE
<<<<<<< HEAD
            self.mlp = new_feed_forward(
                hidden_size,
                int(hidden_size * mlp_ratio),
                out_features=hidden_size,
                bias=False,
                device=device,
                dtype=dtype,
                mlp_layer_fusion=mlp_layer_fusion,
                multiple_of=multiple_of,
                # TODO: to support more activation functions
                activation_type="swiglu" if use_swiglu else "swiglu",
            )
=======
            if use_swiglu:
                mlp_cls = get_mlp_cls(self.tp_mode)
                self.mlp = mlp_cls(
                    hidden_size,
                    int(hidden_size * mlp_ratio),
                    out_features=hidden_size,
                    process_group=gpc.get_group(parallel_mode),
                    bias=False,
                    device=device,
                    dtype=dtype,
                    mlp_layer_fusion=mlp_layer_fusion,
                    sequence_parallel=gpc.config.parallel.sequence_parallel,
                    multiple_of=multiple_of,
                )
>>>>>>> b024cf41
        else:
            # replace mlp by MoE module. The expert in MoE is a FeedForward module.
            # mlp_cls = get_mlp_cls(self.tp_mode)
            self.mlp = MoE(
                hidden_size,
                int(hidden_size * mlp_ratio),
                out_features=hidden_size,
                num_experts=num_experts,
                ep_group=gpc.get_group(ParallelMode.EXPERT),
                ep_size=ep_size,
                device=device,
                dtype=dtype,
            )
            # TODO: remove from model package.
            set_fp32_attr_to_module(self.mlp.moe_layer.gate)

        self.use_swiglu = use_swiglu
        self.use_scaled_init = use_scaled_init
        self.residual_in_fp32 = residual_in_fp32  # only make sense when using prenorm
        self.return_residual = False
        self.reset_parameters()  # TODO: check this should be changed when moe is added

    def reset_parameters(self):
        with torch.no_grad():
            for name, param in self.mixer.named_parameters():
                if param.ndim == 1:
                    param.data.zero_()
                elif "wqkv" in name:
                    normal_(std=0.006)(param.data)
                elif self.use_scaled_init:
                    scaled_init_method_normal(sigma=0.006, num_layers=self.layer_idx + 1)(param.data)
                else:
                    normal_(std=0.0015)(param.data)

            for name, param in self.mlp.named_parameters():
                if param.ndim == 1 and "bias" in name:
                    param.data.zero_()
                elif self.use_swiglu:
                    if self.use_scaled_init and "w2" in name:
                        scaled_init_method_normal(sigma=0.006, num_layers=self.layer_idx + 1)(param.data)
                    else:
                        # candidate: w1, w3, fused_w1_w3
                        normal_(std=0.006 if "w1" in name or "w3" in name else 0.0015)(param.data)
                else:
                    if self.use_scaled_init and "fc1" not in name:
                        scaled_init_method_normal(sigma=0.006, num_layers=self.layer_idx + 1)(param.data)
                    else:
                        normal_(std=0.006 if "fc1" in name else 0.0015)(param.data)

    def forward(self, hidden_states, **kwargs):
        if self.checkpoint and self.training:
            # TODO: check whether this will be affected by moe
            return activation_checkpoint(self._forward, False, hidden_states, **kwargs)
        else:
            return self._forward(hidden_states, **kwargs)

    def _forward(self, hidden_states=None, **kwargs):
        r"""Pass the input through the encoder layer.

        Args:
            hidden_states: the sequence to the encoder layer (required).
            residual: hidden_states = Attn/MLP(LN(residual))
            cu_seqlens: 1d LongTensor, len(cu_seqlens) = hidden_states + 1
            indexes: the length of index is same as hidden states, which stand for the current position
        """
        def _dropout_and_norm_attn(_hidden_states):
            _dropped = self.dropout1(_hidden_states)
            _residual = _dropped
            _hidden_states = self.norm1(_residual.float())
            return _residual, _hidden_states

        if self.dropout_selective_checkpoint:
            residual, hidden_states = activation_checkpoint(_dropout_and_norm_attn, False, hidden_states)
        else:
            residual, hidden_states = _dropout_and_norm_attn(hidden_states)

        if self.residual_in_fp32:
            residual = residual.to(torch.float32)

        hidden_states = self.mixer(hidden_states, **kwargs)

        def _dropout_and_norm_ffn(_residual, _hidden_states):
            _dropped = self.dropout2(_hidden_states)
            _residual = (_dropped + _residual) if _residual is not None else _dropped
            _hidden_states = self.norm2(_residual.float())
            return _residual, _hidden_states

        if self.dropout_selective_checkpoint:
            residual, hidden_states = activation_checkpoint(_dropout_and_norm_ffn, False, residual, hidden_states)
        else:
            residual, hidden_states = _dropout_and_norm_ffn(residual, hidden_states)

        if self.residual_in_fp32:
            residual = residual.to(torch.float32)

        # MLP.
        if self.num_experts <= 1:  # dense mlp output
            hidden_states = self.mlp(hidden_states)
            moe_loss = torch.tensor(0.0, device=hidden_states.device, dtype=hidden_states.dtype)
        else:  # MoE output
            hidden_states, moe_loss, _ = self.mlp(hidden_states)

        return hidden_states + residual, moe_loss


class Internlm1MoE(nn.Module):
    """
    InternLM1 MoE.

    Args:
        num_layers (int): The number of layer. 12 by default.
        hidden_size (int): The size of hidden state. 768 by default.
        num_attention_heads (int): The number of attention head. 12 by default.
        vocab_size (int): The size of vocabulary. 50304 by default.
        mlp_ratio (int): The ratio of MLP layers. 4 by default.
        attn_drop_rate (float): The dropout rate of attention module. 0.0 by default.
        drop_rate (float): The dropout rate of input hidden state. 0.0 by default.
        max_position_embeddings (int): The maximum position embeddings. 2048 by default.
        dtype (torch.dtype): The type of data. torch.float by default.
        checkpoint (float): The proportion of layers that need to be checkpointed compared to the total number
                                    of layers. 0.0 by default.
        layer_norm_epsilon (float): A value added to the denominator for numerical stability. 1e-5 by default.
        first (bool): Whether input embedding layer or not. False by default.
        last (bool): Whether output embedding layer or not. False by default.
        embed_grad_scale (float): Refer to GLM-130B, for training stability. 0.1 by default.
        parallel_output (bool): If it is necessary to collect the output of parallel computing. True by default.
        start_layer_idx (int): The index of start layer in the pipeline. 0 by default.
        use_dynamic_ntk_rope (bool): Whether to use dynamic ntk rope. False by default.
        device (Optional[Union[str, torch.device]]): The device will be used. None by default.
        residual_in_fp32 (bool): Whether to use residual in fp32. False by default.
        norm_type (str): Normalization type. Use RMSNorm or LayerNorm. "rmsnorm" by default.
        qk_interleaved (bool): Whether the odd and even columns of the wq and wk are normally interleaved.
        dropout_selective_checkpoint (bool): Whether to selectively checkpoint dropout and norm layers.
        use_scaled_init (bool): Whether to use scaled initialization for weights.
        use_swiglu (bool): Whether to use SwiGLU activation in the mlp module.
        num_experts (int): The number of experts. <=1 means dense, >1 means MoE. 1 by default.
        moe_use_residual (bool, optional): default=False, make this MoE layer a Residual MoE
                                          (https://arxiv.org/abs/2201.05596) layer.
        moe_type (str): determine which moe impl will be used, default is GShardMoE
        mlp_layer_fusion (bool): Whether to fuse layers in the mlp module for optimization.
        multiple_of (int): Ensures mlp dimensions are multiples of this value for efficient hardware utilization.
    """

    def __init__(
        self,
        num_layers: int = 48,
        hidden_size: int = 2048,
        num_attention_heads: int = 32,
        vocab_size: int = 50304,
        mlp_ratio: float = 4.0,
        attn_drop_rate: float = 0.0,
        drop_rate: float = 0.0,
        max_position_embeddings: int = 2048,
        dtype: torch.dtype = torch.float,
        checkpoint: float = 0.0,
        layer_norm_epsilon: float = 1e-5,
        first: bool = False,
        last: bool = False,
        embed_grad_scale: float = 0.1,
        parallel_output: bool = True,
        start_layer_idx: int = 0,
        use_dynamic_ntk_rope: bool = False,
        device: Optional[torch.device] = None,
        residual_in_fp32: bool = False,
        norm_type: str = "rmsnorm",
        qk_interleaved: bool = False,
        is_reward: bool = False,
        dropout_selective_checkpoint: bool = True,
        use_scaled_init: bool = True,
        use_swiglu: bool = True,
        num_experts: bool = 1,
        moe_use_residual: bool = False,  # pylint: disable=W0613
        moe_type: str = None,  # pylint: disable=W0613
        mlp_layer_fusion: bool = False,
        multiple_of: int = 256,
    ):
        super().__init__()

        checkpoint_layer_num = int(num_layers * checkpoint)

        if first:
<<<<<<< HEAD
            self.embedding = Embedding1D(num_embeddings=vocab_size, embedding_dim=hidden_size)

=======
            self.embedding = Embedding1D(
                num_embeddings=vocab_size, embedding_dim=hidden_size, embed_split_hidden=embed_split_hidden
            )
>>>>>>> b024cf41
            for _, param in self.embedding.named_parameters():
                normal_(std=0.0052)(param)
        self.embed_grad_scale = embed_grad_scale
        self.blocks = nn.ModuleList(
            [
                Internlm1MoEDecoder(
                    hidden_size=hidden_size,
                    num_attention_heads=num_attention_heads,
                    mlp_ratio=mlp_ratio,
                    attn_drop_rate=attn_drop_rate,
                    drop_rate=drop_rate,
                    max_position_embeddings=max_position_embeddings,
                    dtype=dtype,
                    layer_norm_epsilon=layer_norm_epsilon,
                    checkpoint=lid < checkpoint_layer_num,
                    layer_idx=lid + start_layer_idx,  # This parameter is used for caching during generation
                    use_dynamic_ntk_rope=use_dynamic_ntk_rope,
                    residual_in_fp32=residual_in_fp32,
                    device=device,
                    norm_type=norm_type,
                    dropout_selective_checkpoint=dropout_selective_checkpoint,
                    use_scaled_init=use_scaled_init,
                    use_swiglu=use_swiglu,
                    qk_interleaved=qk_interleaved,
                    num_experts=num_experts,
                    mlp_layer_fusion=mlp_layer_fusion,
                    multiple_of=multiple_of,
                )
                for lid in range(num_layers)
            ]
        )
        if last:
            self.norm = new_layer_norm(norm_type, hidden_size, eps=layer_norm_epsilon)
            self.head = new_linear(
                name="head",
                in_features=hidden_size,
                out_features=gpc.get_world_size(ParallelMode.TENSOR) if is_reward else vocab_size,
                bias=False,
                device=device,
                dtype=dtype,
                is_reward=is_reward,
                weight_scale=embed_grad_scale,
            )
            for _, param in self.head.named_parameters():
                normal_(std=0.0052)(param)

        self.parallel_output = parallel_output

    def forward(self, hidden_states=None, input_ids=None, **kwargs):
        # attention_mask: compute attention on the places where the value is 1
        # old condition may fail when use shared embedding
        if gpc.is_pipeline_first_stage() and input_ids is not None:
            hidden_states = self.embedding(input_ids)
            if self.embed_grad_scale != 1:
                hidden_states = (
                    self.embed_grad_scale * hidden_states + (1 - self.embed_grad_scale) * hidden_states.detach()
                )

        moe_losses = []
        for _, block in enumerate(self.blocks):
            hidden_states, mos_loss = block(hidden_states, **kwargs)
            moe_losses.append(mos_loss)

        if hasattr(self, "norm"):
            hidden_states = self.norm(hidden_states.float())
        if hasattr(self, "head"):
            hidden_states = self.head(hidden_states)

        return hidden_states, moe_losses<|MERGE_RESOLUTION|>--- conflicted
+++ resolved
@@ -13,7 +13,6 @@
 from internlm.core.parallel.comm.utils import split_forward_gather_backward
 from internlm.initialize.initialize_tensor import normal_, scaled_init_method_normal
 from internlm.model.modules.embedding import Embedding1D
-<<<<<<< HEAD
 from internlm.model.modules.linear import new_linear
 from internlm.model.modules.mha import MHA
 from internlm.model.modules.mlp import new_feed_forward
@@ -22,16 +21,6 @@
 from internlm.model.utils import (
     internlm1_mha_pre_load_convert,
     internlm1_mha_save_convert,
-=======
-from internlm.model.modules.mlp import get_mlp_cls
-from internlm.model.modules.multi_head_attention import MHA
-from internlm.model.moe import MoE
-from internlm.model.ops.fusion_ops_import_helper import try_import_RMSNorm
-from internlm.model.ops.linear import RewardModelLinear, ScaleColumnParallelLinear
-from internlm.model.utils import (
-    gather_forward_split_backward,
-    split_forward_gather_backward,
->>>>>>> b024cf41
 )
 from internlm.solver.activation_checkpoint import activation_checkpoint
 from internlm.utils.logger import get_logger
@@ -127,7 +116,6 @@
         self.num_experts = num_experts
         ep_size = gpc.get_world_size(ParallelMode.EXPERT)
         if num_experts <= 1:  # dense, not MoE
-<<<<<<< HEAD
             self.mlp = new_feed_forward(
                 hidden_size,
                 int(hidden_size * mlp_ratio),
@@ -140,22 +128,6 @@
                 # TODO: to support more activation functions
                 activation_type="swiglu" if use_swiglu else "swiglu",
             )
-=======
-            if use_swiglu:
-                mlp_cls = get_mlp_cls(self.tp_mode)
-                self.mlp = mlp_cls(
-                    hidden_size,
-                    int(hidden_size * mlp_ratio),
-                    out_features=hidden_size,
-                    process_group=gpc.get_group(parallel_mode),
-                    bias=False,
-                    device=device,
-                    dtype=dtype,
-                    mlp_layer_fusion=mlp_layer_fusion,
-                    sequence_parallel=gpc.config.parallel.sequence_parallel,
-                    multiple_of=multiple_of,
-                )
->>>>>>> b024cf41
         else:
             # replace mlp by MoE module. The expert in MoE is a FeedForward module.
             # mlp_cls = get_mlp_cls(self.tp_mode)
@@ -337,14 +309,8 @@
         checkpoint_layer_num = int(num_layers * checkpoint)
 
         if first:
-<<<<<<< HEAD
             self.embedding = Embedding1D(num_embeddings=vocab_size, embedding_dim=hidden_size)
 
-=======
-            self.embedding = Embedding1D(
-                num_embeddings=vocab_size, embedding_dim=hidden_size, embed_split_hidden=embed_split_hidden
-            )
->>>>>>> b024cf41
             for _, param in self.embedding.named_parameters():
                 normal_(std=0.0052)(param)
         self.embed_grad_scale = embed_grad_scale
