--- conflicted
+++ resolved
@@ -12,7 +12,6 @@
 from internlm.core.naive_amp import set_output_attr_to_module
 from internlm.initialize.initialize_tensor import normal_, scaled_init_method_normal
 from internlm.model.modules.embedding import Embedding1D
-<<<<<<< HEAD
 from internlm.model.modules.linear import new_linear
 from internlm.model.modules.mha import MHA
 from internlm.model.modules.mlp import new_feed_forward
@@ -20,15 +19,6 @@
 from internlm.model.utils import (
     internlm1_mha_pre_load_convert,
     internlm1_mha_save_convert,
-=======
-from internlm.model.modules.mlp import get_mlp_cls
-from internlm.model.modules.multi_head_attention import MHA
-from internlm.model.ops.fusion_ops_import_helper import try_import_RMSNorm
-from internlm.model.ops.linear import RewardModelLinear, ScaleColumnParallelLinear
-from internlm.model.utils import (
-    gather_forward_split_backward,
-    split_forward_gather_backward,
->>>>>>> b024cf41
 )
 from internlm.solver.activation_checkpoint import activation_checkpoint
 from internlm.utils.logger import get_logger
@@ -113,33 +103,8 @@
             qk_interleaved=qk_interleaved,
         )
 
-<<<<<<< HEAD
         # Compatible with the name of internlm1 Wqkv linear layer
         self.mixer.register_checkpoint_compatibility_hooks(internlm1_mha_pre_load_convert, internlm1_mha_save_convert)
-=======
-        self.dropout1 = nn.Dropout(drop_rate)
-        if norm_type == "rmsnorm":
-            self.norm1 = RMSNorm(hidden_size, eps=layer_norm_epsilon)
-            self.norm2 = RMSNorm(hidden_size, eps=layer_norm_epsilon)
-        else:
-            self.norm1 = nn.LayerNorm(hidden_size, eps=layer_norm_epsilon)
-            self.norm2 = nn.LayerNorm(hidden_size, eps=layer_norm_epsilon)
-
-        if use_swiglu or not use_flash_attn:
-            mlp_cls = get_mlp_cls(self.tp_mode)
-            self.mlp = mlp_cls(
-                hidden_size,
-                int(hidden_size * mlp_ratio),
-                out_features=hidden_size,
-                process_group=gpc.get_group(parallel_mode),
-                bias=False,
-                device=device,
-                dtype=dtype,
-                mlp_layer_fusion=mlp_layer_fusion,
-                sequence_parallel=gpc.config.parallel.sequence_parallel,
-                multiple_of=multiple_of,
-            )
->>>>>>> b024cf41
 
         self.dropout1 = nn.Dropout(drop_rate)
         self.dropout2 = nn.Dropout(drop_rate)
@@ -313,19 +278,13 @@
         super().__init__()
 
         checkpoint_layer_num = int(num_layers * checkpoint)
+        self.embed_grad_scale = embed_grad_scale
+        self.parallel_output = parallel_output
 
         if first:
-<<<<<<< HEAD
             self.embedding = Embedding1D(num_embeddings=vocab_size, embedding_dim=hidden_size)
-
-=======
-            self.embedding = Embedding1D(
-                num_embeddings=vocab_size, embedding_dim=hidden_size, embed_split_hidden=embed_split_hidden
-            )
->>>>>>> b024cf41
             for _, param in self.embedding.named_parameters():
                 normal_(std=0.0052)(param)
-        self.embed_grad_scale = embed_grad_scale
 
         self.blocks = nn.ModuleList(
             [
@@ -355,6 +314,7 @@
                 for lid in range(num_layers)
             ]
         )
+
         if last:
             self.norm = new_layer_norm(norm_type, hidden_size, eps=layer_norm_epsilon)
             self.head = new_linear(
@@ -371,8 +331,6 @@
             for _, param in self.head.named_parameters():
                 normal_(std=0.0052)(param)
 
-        self.parallel_output = parallel_output
-
     def forward(self, hidden_states=None, input_ids=None, **kwargs):
         # attention_mask: compute attention on the places where the value is 1
         if hasattr(self, "embedding") and input_ids is not None:
@@ -388,120 +346,6 @@
         if hasattr(self, "norm"):
             hidden_states = self.norm(hidden_states.float())
         if hasattr(self, "head"):
-<<<<<<< HEAD
             hidden_states = self.head(hidden_states)
-=======
-            hidden_states = self.head(hidden_states, gather_dim=1, tp_mode=self.tp_mode)
-
-        if not self.parallel_output and gpc.is_pipeline_last_stage():
-            hidden_states = gather_forward_split_backward(hidden_states, ParallelMode.TENSOR, dim=-1)
-        return hidden_states
-
-
-def _build_generic_model_1d(num_layers, num_chunks, **kwargs):
-    """
-    build generic model 1d
-
-    Args:
-        num_layers (int): The number of layer.
-        num_chunks (int): The number of partitions in pipeline parallel.
-        device (Optional[Union[str, torch.device]]): The device will be used. internlm_accelerator.device() by default.
-
-    """
-    device = get_current_device()
-    pipeline_size = gpc.get_world_size(ParallelMode.PIPELINE)
-    pipeline_rank = gpc.get_local_rank(ParallelMode.PIPELINE)
-
-    all_parts = partition_uniform(num_layers, pipeline_size, num_chunks)
-    parts = all_parts[pipeline_rank]
-    if gpc.is_rank_for_log():
-        logger.info(f"The layer sharding is {all_parts}.")
-
-    models = []
-    start_idx, end_idx = 0, 0
-    for start, end in parts:
-        start_idx, end_idx = start, end
-        kwargs["num_layers"] = end - start
-        kwargs["first"] = start == 0
-        # If there is no content in the final layer, assign the last layer.
-        kwargs["last"] = end == num_layers and len(all_parts[-1]) != 0
-        kwargs["device"] = device
-        kwargs["start_layer_idx"] = start
-        chunk = PackedFlashInternLm1D(**filter_kwargs(PackedFlashInternLm1D.__init__, kwargs)).to(device)
-
-        models.append(chunk)
-    torch.distributed.barrier()
-    if len(models) == 1:
-        model = models[0]
-    else:
-        model = nn.ModuleList(models)
-    setattr(model, "first_layer", start_idx)
-    setattr(model, "last_layer", end_idx)
-    return model
-
-
-@MODEL_INITIALIZER.register_module(module_name=MODEL_TYPE)
-def build_model_with_cfg(
-    num_chunks=1,
-    checkpoint=0.0,
-    dtype=torch.float,
-    embed_split_hidden=False,
-    num_layers=48,
-    hidden_size=2048,
-    vocab_size=50304,
-    embed_grad_scale=1,
-    parallel_output=True,
-    num_attention_heads=32,
-    max_position_embeddings=2048,
-    mlp_ratio=4.0,
-    residual_in_fp32=False,
-    use_dynamic_ntk_rope=False,
-    norm_type="rmsnorm",
-    drop_rate=0,
-    attn_drop_rate=0,
-    apply_post_layer_norm=False,  # pylint: disable=W0613
-    layer_norm_epsilon=1e-5,
-    is_reward=False,
-    dropout_selective_checkpoint=True,
-    use_scaled_init: bool = True,
-    use_swiglu: bool = True,
-    use_flash_attn: bool = True,
-    rope_base: int = 10000,
-    mlp_layer_fusion: bool = False,
-    multiple_of: int = 256,
-):
-    """
-    Build model with config.
-
-    Args:
-        num_chunks (int): The number of partitions in pipeline parallel. 1 by default.
-        checkpoint (bool): Whether to use checkpointing to save VRAM. False by default.
-        dtype (torch.dtype): The type of data. torch.float by default.
-        embed_split_hidden (bool): Split the embedding layer in the hidden state dimention or vocabulary dimention.
-                                    False by default.
-        num_layers (int): The number of layer. 48 by default.
-        hidden_size (int): The size of hidden state. 2048 by default.
-        vocab_size (int): The size of vocabulary. 50304 by default.
-        embed_grad_scale (float): Refer to GLM-130B, for training stability. 0.1 by default.
-        parallel_output (bool): If it is necessary to collect the output of parallel computing. True by default.
-        num_attention_heads (int): The number of attention head. 32 by default.
-        mlp_ratio (int): The ratio of MLP layers. 4.0 by default.
-        residual_in_fp32 (bool): Whether to use residual in fp32. False by default. It cannot be used temporarily
-                                 because this parameter requires inconsistent data types to be passed between pipelines,
-                                 which requires significant modifications to internlm.
-        norm_type (str): Normalization type. Use RMSNorm or LayerNorm. "rmsnorm" by default.
-        drop_rate (float): The dropout rate of input hidden state. 0 by default.
-        attn_drop_rate (float): The dropout rate of attention module. 0 by default.
-        apply_post_layer_norm (bool): Whether to apply post layer norm. False by default.
-        layer_norm_epsilon (float): A value added to the denominator for numerical stability. 1e-5 by default.
-        is_reward (bool): Whether to use reward model. False by default.
-        dropout_selective_checkpoint (bool): It can only be enabled when checkpoint is disabled. True by default.
-        use_scaled_init (bool): Whether to use scaled init. True by default.
-        use_swiglu (bool): Whether to use swiglu. True by default.
-        use_flash_attn (bool): Whether to use flash-attn. True by default.
-        rope_base (int): The value of `base` for rotary position embeddings. 10000 by default.
-
-    """
->>>>>>> b024cf41
 
         return hidden_states