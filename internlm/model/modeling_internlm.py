--- conflicted
+++ resolved
@@ -11,20 +11,11 @@
 from internlm.core.context.parallel_context import global_context as gpc
 from internlm.core.naive_amp import set_output_attr_to_module
 from internlm.initialize.initialize_tensor import normal_, scaled_init_method_normal
-<<<<<<< HEAD
-from internlm.model.embedding import Embedding1D
-from internlm.model.modules.ffn import new_fead_forward
+from internlm.model.modules.embedding import Embedding1D
 from internlm.model.modules.linear import new_linear
+from internlm.model.modules.mlp import new_fead_forward
 from internlm.model.modules.multi_head_attention import MHA
 from internlm.model.modules.utils import (
-=======
-from internlm.model.modules.embedding import Embedding1D
-from internlm.model.modules.mlp import get_mlp_cls
-from internlm.model.modules.multi_head_attention import MHA
-from internlm.model.ops.linear import RewardModelLinear, ScaleColumnParallelLinear
-from internlm.model.utils import (
-    gather_forward_split_backward,
->>>>>>> 97796271
     split_forward_gather_backward,
     try_import_RMSNorm,
 )
@@ -409,11 +400,6 @@
             else:  # Training
                 hidden_states = self.head(hidden_states, gather_dim=0, tp_mode=self.tp_mode)
 
-<<<<<<< HEAD
-=======
-        if not self.parallel_output and gpc.is_pipeline_last_stage():
-            hidden_states = gather_forward_split_backward(hidden_states, ParallelMode.TENSOR, dim=-1)
->>>>>>> 97796271
         return hidden_states
 
 
