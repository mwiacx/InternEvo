--- conflicted
+++ resolved
@@ -18,11 +18,6 @@
 from internlm.model.modules.mlp import new_fead_forward
 from internlm.model.modules.norm import new_layer_norm
 from internlm.solver.activation_checkpoint import activation_checkpoint
-<<<<<<< HEAD
-=======
-from internlm.solver.pipeline_utils import partition_uniform
-from internlm.utils.common import filter_kwargs, get_current_device
->>>>>>> f3e87625
 from internlm.utils.logger import get_logger
 
 logger = get_logger(__file__)
@@ -45,7 +40,7 @@
         residual_in_fp32 (bool): Whether to use residual in fp32. False by default.
         device (Optional[Union[str, torch.device]]): The device will be used.
         norm_type (str): Use RMS norm or layernorm."rmsnorm" by default.
-        use_flash_attn (bool): Whether use flash-attn. True by default.
+        use_cuda_flash_attn (bool): Whether use flash-attn. True by default.
         rope_base (int): The value of `base` for rotary position embeddings. 10000 by default.
     """
 
@@ -68,8 +63,6 @@
         dropout_selective_checkpoint: bool = True,
         use_scaled_init: bool = True,
         use_swiglu: bool = True,
-        # use_flash_attn: bool = True,
-        # tp_mode: str = "mtp",
         rope_base: int = 10000,
         mlp_layer_fusion: bool = False,
         multiple_of: int = 256,
@@ -79,7 +72,7 @@
         # dropout selective checkpoint can only be enabled when checkpoint is disabled.
         self.dropout_selective_checkpoint = dropout_selective_checkpoint is True and checkpoint is False
         self.layer_idx = layer_idx
-        # self.use_flash_attn = use_flash_attn
+        # self.use_cuda_flash_attn = use_cuda_flash_attn
 
         head_dim = hidden_size // num_attention_heads
         # self.tp_mode = tp_mode
@@ -116,32 +109,11 @@
                 device=device,
                 dtype=dtype,
                 mlp_layer_fusion=mlp_layer_fusion,
-                sequence_parallel=gpc.config.parallel.sequence_parallel,
                 multiple_of=multiple_of,
             )
         else:
-<<<<<<< HEAD
             # TODO: support gelu and so on.
             raise ValueError("NYI")
-=======
-            assert gpc.config.use_cuda_flash_attn is True
-            from flash_attn.modules.mlp import ParallelFusedMLP
-
-            self.mlp = ParallelFusedMLP(
-                hidden_size,
-                int(hidden_size * mlp_ratio),
-                out_features=hidden_size,
-                activation="gelu_approx",
-                process_group=gpc.get_group(parallel_mode),
-                bias1=False,
-                bias2=False,
-                sequence_parallel=gpc.config.parallel.sequence_parallel,
-                checkpoint_lvl=0,
-                heuristic="auto",
-                device=device,
-                dtype=dtype,
-            )
->>>>>>> f3e87625
 
         self.use_swiglu = use_swiglu
         self.use_scaled_init = use_scaled_init
@@ -261,7 +233,7 @@
         device (Optional[Union[str, torch.device]]): The device will be used. None by default.
         residual_in_fp32 (bool): Whether to use residual in fp32. False by default.
         norm_type (str): Normalization type. Use RMSNorm or LayerNorm. "rmsnorm" by default.
-        use_flash_attn (bool): Whether to use flash-attn. True by default.
+        use_cuda_flash_attn (bool): Whether to use flash-attn. True by default.
         rope_base (int): The value of `base` for rotary position embeddings. 10000 by default.
 
     """
@@ -293,7 +265,7 @@
         dropout_selective_checkpoint: bool = True,
         use_scaled_init: bool = True,
         use_swiglu: bool = True,
-        # use_flash_attn: bool = True,
+        # use_cuda_flash_attn: bool = True,
         rope_base: int = 10000,
         mlp_layer_fusion: bool = False,
         multiple_of: int = 256,
@@ -306,8 +278,7 @@
         #     self.tp_mode = gpc.config.parallel["tensor"].get("mode", "mtp")
 
         if first:
-<<<<<<< HEAD
-            # if embed_split_hidden or not use_flash_attn:
+            # if embed_split_hidden or not use_cuda_flash_attn:
             self.embedding = Embedding1D(num_embeddings=vocab_size, embedding_dim=hidden_size)
             # else:
             #     from flash_attn.modules.embedding import ParallelGPT2Embeddings
@@ -322,23 +293,6 @@
             #         device=device,
             #         dtype=dtype,
             #     )
-=======
-            if embed_split_hidden or not gpc.config.use_cuda_flash_attn:
-                self.embedding = Embedding1D(num_embeddings=vocab_size, embedding_dim=hidden_size)
-            else:
-                from flash_attn.modules.embedding import ParallelGPT2Embeddings
-
-                self.embedding = ParallelGPT2Embeddings(
-                    embed_dim=hidden_size,
-                    vocab_size=vocab_size,
-                    max_position_embeddings=-1,
-                    process_group=gpc.get_group(ParallelMode.TENSOR),
-                    padding_idx=None,
-                    sequence_parallel=gpc.config.parallel.sequence_parallel,
-                    device=device,
-                    dtype=dtype,
-                )
->>>>>>> f3e87625
             for _, param in self.embedding.named_parameters():
                 normal_(std=0.0052)(param)
         self.embed_grad_scale = embed_grad_scale
@@ -427,147 +381,6 @@
         if hasattr(self, "norm"):
             hidden_states = self.norm(hidden_states.float())
         if hasattr(self, "head"):
-<<<<<<< HEAD
             hidden_states = self.head(hidden_states)
 
-        return hidden_states
-=======
-            hidden_states = self.head(hidden_states, gather_dim=1, tp_mode=self.tp_mode)
-
-        if not self.parallel_output and gpc.is_pipeline_last_stage():
-            hidden_states = gather_forward_split_backward(hidden_states, ParallelMode.TENSOR, dim=-1)
-        return hidden_states
-
-
-def _build_generic_model_1d(num_layers, num_chunks, **kwargs):
-    """
-    build generic model 1d
-
-    Args:
-        num_layers (int): The number of layer.
-        num_chunks (int): The number of partitions in pipeline parallel.
-        device (Optional[Union[str, torch.device]]): The device will be used. internlm_accelerator.device() by default.
-
-    """
-    device = get_current_device()
-    pipeline_size = gpc.get_world_size(ParallelMode.PIPELINE)
-    pipeline_rank = gpc.get_local_rank(ParallelMode.PIPELINE)
-
-    all_parts = partition_uniform(num_layers, pipeline_size, num_chunks)
-    parts = all_parts[pipeline_rank]
-    if gpc.is_rank_for_log():
-        logger.info(f"The layer sharding is {all_parts}.")
-
-    models = []
-
-    for start, end in parts:
-        kwargs["num_layers"] = end - start
-        kwargs["first"] = start == 0
-        # If there is no content in the final layer, assign the last layer.
-        kwargs["last"] = end == num_layers and len(all_parts[-1]) != 0
-        kwargs["device"] = device
-        kwargs["start_layer_idx"] = start
-        chunk = PackedFlashInternLm1D(**filter_kwargs(PackedFlashInternLm1D.__init__, kwargs)).to(device)
-
-        models.append(chunk)
-    torch.distributed.barrier()
-    if len(models) == 1:
-        model = models[0]
-    else:
-        model = nn.ModuleList(models)
-
-    return model
-
-
-@MODEL_INITIALIZER.register_module(module_name=MODEL_TYPE)
-def build_model_with_cfg(
-    num_chunks=1,
-    checkpoint=0.0,
-    dtype=torch.float,
-    embed_split_hidden=False,
-    num_layers=48,
-    hidden_size=2048,
-    vocab_size=50304,
-    embed_grad_scale=1,
-    parallel_output=True,
-    num_attention_heads=32,
-    max_position_embeddings=2048,
-    mlp_ratio=4.0,
-    residual_in_fp32=False,
-    use_dynamic_ntk_rope=False,
-    norm_type="rmsnorm",
-    drop_rate=0,
-    attn_drop_rate=0,
-    apply_post_layer_norm=False,  # pylint: disable=W0613
-    layer_norm_epsilon=1e-5,
-    is_reward=False,
-    dropout_selective_checkpoint=True,
-    use_scaled_init: bool = True,
-    use_swiglu: bool = True,
-    use_flash_attn: bool = True,
-    rope_base: int = 10000,
-    mlp_layer_fusion: bool = False,
-    multiple_of: int = 256,
-):
-    """
-    Build model with config.
-
-    Args:
-        num_chunks (int): The number of partitions in pipeline parallel. 1 by default.
-        checkpoint (bool): Whether to use checkpointing to save VRAM. False by default.
-        dtype (torch.dtype): The type of data. torch.float by default.
-        embed_split_hidden (bool): Split the embedding layer in the hidden state dimention or vocabulary dimention.
-                                    False by default.
-        num_layers (int): The number of layer. 48 by default.
-        hidden_size (int): The size of hidden state. 2048 by default.
-        vocab_size (int): The size of vocabulary. 50304 by default.
-        embed_grad_scale (float): Refer to GLM-130B, for training stability. 0.1 by default.
-        parallel_output (bool): If it is necessary to collect the output of parallel computing. True by default.
-        num_attention_heads (int): The number of attention head. 32 by default.
-        mlp_ratio (int): The ratio of MLP layers. 4.0 by default.
-        residual_in_fp32 (bool): Whether to use residual in fp32. False by default. It cannot be used temporarily
-                                 because this parameter requires inconsistent data types to be passed between pipelines,
-                                 which requires significant modifications to internlm.
-        norm_type (str): Normalization type. Use RMSNorm or LayerNorm. "rmsnorm" by default.
-        drop_rate (float): The dropout rate of input hidden state. 0 by default.
-        attn_drop_rate (float): The dropout rate of attention module. 0 by default.
-        apply_post_layer_norm (bool): Whether to apply post layer norm. False by default.
-        layer_norm_epsilon (float): A value added to the denominator for numerical stability. 1e-5 by default.
-        is_reward (bool): Whether to use reward model. False by default.
-        dropout_selective_checkpoint (bool): It can only be enabled when checkpoint is disabled. True by default.
-        use_scaled_init (bool): Whether to use scaled init. True by default.
-        use_swiglu (bool): Whether to use swiglu. True by default.
-        use_flash_attn (bool): Whether to use flash-attn. True by default.
-        rope_base (int): The value of `base` for rotary position embeddings. 10000 by default.
-
-    """
-
-    cfg = dict(
-        hidden_size=hidden_size,
-        num_attention_heads=num_attention_heads,
-        checkpoint=checkpoint,
-        dtype=dtype,
-        embed_split_hidden=embed_split_hidden,
-        vocab_size=vocab_size,
-        embed_grad_scale=embed_grad_scale,
-        parallel_output=parallel_output,
-        mlp_ratio=mlp_ratio,
-        residual_in_fp32=residual_in_fp32,
-        max_position_embeddings=max_position_embeddings,
-        use_dynamic_ntk_rope=use_dynamic_ntk_rope,
-        norm_type=norm_type,
-        drop_rate=drop_rate,
-        attn_drop_rate=attn_drop_rate,
-        layer_norm_epsilon=layer_norm_epsilon,
-        is_reward=is_reward,
-        dropout_selective_checkpoint=dropout_selective_checkpoint,
-        use_scaled_init=use_scaled_init,
-        use_swiglu=use_swiglu,
-        use_flash_attn=use_flash_attn,
-        rope_base=rope_base,
-        mlp_layer_fusion=mlp_layer_fusion,
-        multiple_of=multiple_of,
-    )
-
-    return _build_generic_model_1d(num_layers=num_layers, num_chunks=num_chunks, **cfg)
->>>>>>> f3e87625
+        return hidden_states