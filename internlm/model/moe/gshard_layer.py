--- conflicted
+++ resolved
@@ -15,10 +15,7 @@
 
 from internlm.core.context import ParallelMode
 from internlm.core.context import global_context as gpc
-<<<<<<< HEAD
 from internlm.model.modules.mlp import new_fead_forward
-=======
->>>>>>> f3e87625
 from internlm.utils.logger import get_logger
 from internlm.utils.megatron_timers import megatron_timer as timer
 
@@ -391,7 +388,7 @@
         hidden_features: int,
         out_features: int,
         num_experts: int,
-        ep_cls: Optional[Callable],
+        # ep_cls: Optional[Callable],
         ep_group: Optional[torch.distributed.ProcessGroup],
         ep_size: int,
         top_k: int = 1,
@@ -424,18 +421,10 @@
             ),
             torch.nn.ModuleList(
                 [
-<<<<<<< HEAD
                     new_fead_forward(
-                        hidden_size,
-                        int(hidden_size * gpc.config.model.mlp_ratio),
-                        out_features=hidden_size,
-=======
-                    ep_cls(
                         in_features,
                         hidden_features,
                         out_features,
-                        process_group=gpc.get_group(ParallelMode.TENSOR),
->>>>>>> f3e87625
                         bias=False,
                         device=device,
                         dtype=dtype,
