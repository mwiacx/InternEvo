--- conflicted
+++ resolved
@@ -4,10 +4,7 @@
 
 import internlm.moe  # noqa # pylint: disable=W0611
 from internlm.core.context import global_context as gpc
-<<<<<<< HEAD
 from internlm.model.modules.mlp import new_fead_forward
-=======
->>>>>>> f3e87625
 from internlm.utils.logger import get_logger
 
 # global llm logger
@@ -41,7 +38,7 @@
         in_features: int,
         hidden_features: int,
         out_features: int,
-        ep_cls: Optional[Callable],
+        # ep_cls: Optional[Callable],
         ep_group: Optional[torch.distributed.ProcessGroup],
         num_experts: int = 1,
         ep_size=1,
@@ -55,7 +52,6 @@
         if not hasattr(gpc.config, "moe"):
             gpc.config.moe = dict()
 
-<<<<<<< HEAD
         # FIXME: moe内部不应该用全局的model initializer，否则包依赖关系会非常混乱
         # self.moe_layer = create_model(
         #     model_type=gpc.config.model.moe_type,
@@ -67,36 +63,15 @@
         #     dtype=dtype,
         #     **(gpc.config.moe)
         # )
-=======
-        self.moe_layer = MODEL_INITIALIZER.get_module(module_name=gpc.config.model.moe_type)(
-            in_features=in_features,
-            hidden_features=hidden_features,
-            out_features=out_features,
-            num_experts=num_experts,
-            ep_cls=ep_cls,
-            ep_group=ep_group,
-            ep_size=ep_size,
-            device=device,
-            dtype=dtype,
-            **(gpc.config.moe)
-        )
->>>>>>> f3e87625
+        self.moe_layer = None
 
         # residual network, see https://arxiv.org/pdf/2201.05596.pdf, seems useful for convergence
         self.use_residual = use_residual
         if self.use_residual:
-<<<<<<< HEAD
             self.residual_mlp = new_fead_forward(
-                hidden_size,
-                int(hidden_size * gpc.config.model.mlp_ratio),
-                out_features=hidden_size,
-=======
-            self.residual_mlp = ep_cls(
                 in_features=in_features,
                 hidden_features=hidden_features,
                 out_features=out_features,
-                process_group=gpc.get_group(ParallelMode.TENSOR),
->>>>>>> f3e87625
                 bias=False,
                 device=device,
                 dtype=dtype,
