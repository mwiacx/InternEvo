--- conflicted
+++ resolved
@@ -1,31 +1,39 @@
 #!/usr/bin/env python
 # -*- encoding: utf-8 -*-
 
-<<<<<<< HEAD
-from typing import Optional
-=======
-from typing import Callable, Dict, Optional
->>>>>>> f3e87625
+from typing import Dict, Optional
 
 import torch
 from torch import nn
 
-<<<<<<< HEAD
 from internlm.model.modules.linear import new_linear
 from internlm.model.modules.utils import Silu
 from internlm.utils.logger import get_logger
-=======
-from internlm.model.ops.linear import (
-    ColumnParallelLinearTorch,
-    ISPLinear,
-    MegatronColumnParallelLinearTorch,
-    MegatronRowParallelLinearTorch,
-    RowParallelLinearTorch,
-)
-from internlm.model.utils import Silu
->>>>>>> f3e87625
 
 logger = get_logger(__file__)
+
+
+def split_fused_mlp_weight(w1_w3):
+    w1, w3 = torch.split(w1_w3, w1_w3.shape[0] // 2, dim=0)
+    return w1, w3
+
+
+def _mlp_pre_load_convert(module: "FeedForward", state_dict, *args, **kwargs) -> None:
+    if module.mlp_layer_fusion and "fused_w1_w3.weight" not in state_dict:
+        w1, w3 = state_dict.pop("w1.weight"), state_dict.pop("w3.weight")
+        state_dict["fused_w1_w3.weight"] = torch.cat([w1, w3], dim=0)
+
+    if not module.mlp_layer_fusion and ("w1.weight" not in state_dict or "w3.weight" not in state_dict):
+        state_dict["w1.weight"], state_dict["w3.weight"] = split_fused_mlp_weight(state_dict.pop("fused_w1_w3.weight"))
+
+
+def _mlp_save_convert(module: "FeedForward", state_dict, *args, **kwargs) -> Dict:
+    if module.mlp_layer_fusion:
+        state_dict["w1.weight"], state_dict["w3.weight"] = split_fused_mlp_weight(
+            w1_w3=state_dict.pop("fused_w1_w3.weight")
+        )
+
+    return state_dict
 
 
 class FeedForward(nn.Module):
@@ -41,12 +49,7 @@
         device (Optional[Union[str, torch.device]]): The device will be used.
         dtype (Optional[torch.dtype]): The type of data.
         multiple_of (int): For efficient training. Reset the size of hidden feature. 256 by default.
-<<<<<<< HEAD
-=======
-        column_cls (Optional[Callable]): The column parallel class for w1 and w3. None by default.
-        row_cls (Optional[Callable]): The row parallel class for w2. None by default.
         mlp_layer_fusion (Optional[Bool]):  Some linears without bias in FFN can be fused to reduce the comm cost of SP.
->>>>>>> f3e87625
     """
 
     def __init__(
@@ -58,7 +61,7 @@
         device: Optional[torch.device] = None,
         dtype: Optional[torch.dtype] = None,
         multiple_of: int = 256,
-<<<<<<< HEAD
+        mlp_layer_fusion: Optional[bool] = False,
         activation_type: str = "swiglu",
     ):
         super().__init__()
@@ -66,44 +69,22 @@
         # TODO: support gelu...
         assert activation_type in ("swiglu"), f"Unsupported activation type: {activation_type}"
 
+        self.mlp_layer_fusion = mlp_layer_fusion
+
         hidden_features = multiple_of * ((hidden_features + multiple_of - 1) // multiple_of)
-        self.w1 = new_linear("w1", in_features, hidden_features, bias, device=device, dtype=dtype)
-        self.w2 = new_linear("w2", hidden_features, out_features, bias, device=device, dtype=dtype)
-        self.w3 = new_linear("w3", in_features, hidden_features, bias, device=device, dtype=dtype)
-=======
-        mlp_layer_fusion: Optional[bool] = False,
-        sequence_parallel: Optional[bool] = False,
-        column_cls: Optional[Callable] = None,
-        row_cls: Optional[Callable] = None,
-    ):
-        super().__init__()
-        self.mlp_layer_fusion = mlp_layer_fusion
-        hidden_features = multiple_of * ((hidden_features + multiple_of - 1) // multiple_of)
-        mlp_args = {
-            "process_group": process_group,
-            "bias": bias,
-            "sequence_parallel": sequence_parallel,
-            "device": device,
-            "dtype": dtype,
-            "multiple_of": 1,  # TODO: check Column/RowParallelLinearTorch.
-        }
-        if not self.mlp_layer_fusion:
-            # gate_proj
-            self.w1 = column_cls(in_features, hidden_features, **mlp_args)
-            # down_proj
-            self.w2 = row_cls(hidden_features, out_features, **mlp_args)
-            # up_proj
-            self.w3 = column_cls(in_features, hidden_features, **mlp_args)
+
+        if self.mlp_layer_fusion:
+            assert bias is False, "Fuesd FeedForward only support bias is False."
+
+            self.fused_w1_w3 = new_linear("w13", in_features, hidden_features * 2, bias, device=device, dtype=dtype)
+            self.w2 = new_linear("w2", hidden_features, out_features, bias, device=device, dtype=dtype)
+
+            self._register_load_state_dict_pre_hook(_mlp_pre_load_convert, with_module=True)
+            self._register_state_dict_hook(_mlp_save_convert)
         else:
-            assert bias is False, "Fuesd FeedForward only support bias is False."
-            # fused gate/up projection
-            self.fused_w1_w3 = column_cls(in_features, hidden_features * 2, **mlp_args)
-            # down_proj
-            self.w2 = row_cls(hidden_features, out_features, **mlp_args)
-
-            # TODO: Internal methods could change without a deprecation warning.
-            self._register_load_state_dict_pre_hook(BaseFeedForward._mlp_pre_load_convert, with_module=True)
-            self._register_state_dict_hook(BaseFeedForward._mlp_save_convert)
+            self.w1 = new_linear("w1", in_features, hidden_features, bias, device=device, dtype=dtype)
+            self.w2 = new_linear("w2", hidden_features, out_features, bias, device=device, dtype=dtype)
+            self.w3 = new_linear("w3", in_features, hidden_features, bias, device=device, dtype=dtype)
 
     def forward(self, x):
         if not self.mlp_layer_fusion:
@@ -111,176 +92,9 @@
             w3_o = self.w3(x)
         else:
             fussed_out = self.fused_w1_w3(x)
-            w1_o, w3_o = BaseFeedForward.split_fused_mlp_output(fussed_out)
+            w1_o, w3_o = torch.split(fussed_out, fussed_out.shape[-1] // 2, dim=-1)
         out = self.w2(Silu(w1_o, w3_o))
         return out
-
-    @staticmethod
-    def split_fused_mlp_weight(w1_w3):
-        w1, w3 = torch.split(w1_w3, w1_w3.shape[0] // 2, dim=0)
-        return w1, w3
-
-    @staticmethod
-    def split_fused_mlp_output(w1_w3_out):
-        w1_o, w3_o = torch.split(w1_w3_out, w1_w3_out.shape[-1] // 2, dim=-1)
-        return w1_o, w3_o
-
-    def _mlp_pre_load_convert(self, state_dict, *args, **kwargs) -> None:  # pylint: disable=W0613
-        if self.mlp_layer_fusion and "fused_w1_w3.weight" not in state_dict:
-            w1, w3 = state_dict.pop("w1.weight"), state_dict.pop("w3.weight")
-            state_dict["fused_w1_w3.weight"] = torch.cat([w1, w3], dim=0)
-        if not self.mlp_layer_fusion and ("w1.weight" not in state_dict or "w3.weight" not in state_dict):
-            state_dict["w1.weight"], state_dict["w3.weight"] = self.split_fused_mlp_weight(
-                state_dict.pop("fused_w1_w3.weight")
-            )
-
-    def _mlp_save_convert(self, state_dict, *args, **kwargs) -> Dict:  # pylint: disable=W0613
-        if self.mlp_layer_fusion:
-            state_dict["w1.weight"], state_dict["w3.weight"] = self.split_fused_mlp_weight(
-                w1_w3=state_dict.pop("fused_w1_w3.weight")
-            )
-
-        return state_dict
-
-
-class FeedForward(BaseFeedForward):
-    """
-    FeedForward in flash implementation.
-
-    Args:
-        in_features (int): size of each input sample
-        hidden_features (int): size of hidden state of FFN
-        out_features (int): size of each output sample
-        process_group (Optional[torch.distributed.ProcessGroup]): The group of the current device for `parallel_mode`.
-        bias (bool): Whether the bias is needed for linears. True by default. But it is typically set to False
-                    in the config.
-        device (Optional[Union[str, torch.device]]): The device will be used.
-        dtype (Optional[torch.dtype]): The type of data.
-        multiple_of (int): For efficient training. Reset the size of hidden feature. 256 by default.
-    """
-
-    def __init__(
-        self,
-        in_features: int,
-        hidden_features: int,
-        out_features: int = None,
-        process_group: Optional[torch.distributed.ProcessGroup] = None,
-        bias: bool = True,
-        device: Optional[torch.device] = None,
-        dtype: Optional[torch.dtype] = None,
-        multiple_of: int = 256,
-        mlp_layer_fusion: Optional[bool] = False,
-        sequence_parallel: Optional[bool] = False,
-    ):
-        super().__init__(
-            in_features,
-            hidden_features,
-            out_features,
-            process_group,
-            bias,
-            device,
-            dtype,
-            multiple_of,
-            mlp_layer_fusion,
-            sequence_parallel,
-            ColumnParallelLinearTorch,
-            RowParallelLinearTorch,
-        )
-
-
-class MegatronFeedForward(BaseFeedForward):
-    """
-    FeedForward in megatron implementation.
-
-    Args:
-        in_features (int): size of each input sample
-        hidden_features (int): size of hidden state of FFN
-        out_features (int): size of each output sample
-        process_group (Optional[torch.distributed.ProcessGroup]): The group of the current device for `parallel_mode`.
-        bias (bool): Whether the bias is needed for linears. True by default. But it is typically set to False
-                    in the config.
-        device (Optional[Union[str, torch.device]]): The device will be used.
-        dtype (Optional[torch.dtype]): The type of data.
-        multiple_of (int): For efficient training. Reset the size of hidden feature. 256 by default.
-    """
-
-    def __init__(
-        self,
-        in_features: int,
-        hidden_features: int,
-        out_features: int = None,
-        process_group: Optional[torch.distributed.ProcessGroup] = None,
-        bias: bool = True,
-        device: Optional[torch.device] = None,
-        dtype: Optional[torch.dtype] = None,
-        multiple_of: int = 256,
-        mlp_layer_fusion: Optional[bool] = False,
-        sequence_parallel: Optional[bool] = False,
-    ):
-        super().__init__(
-            in_features,
-            hidden_features,
-            out_features,
-            process_group,
-            bias,
-            device,
-            dtype,
-            multiple_of,
-            mlp_layer_fusion,
-            sequence_parallel,
-            MegatronColumnParallelLinearTorch,
-            MegatronRowParallelLinearTorch,
-        )
-
-
-class ISPFeedForward(BaseFeedForward):
-    """
-    FeedForward in ISP.
-
-    Args:
-        in_features (int): size of each input sample
-        hidden_features (int): size of hidden state of FFN
-        out_features (int): size of each output sample
-        process_group (Optional[torch.distributed.ProcessGroup]): The group of the current device for `parallel_mode`.
-        bias (bool): Whether the bias is needed for linears. True by default. But it is typically set to False
-                    in the config.
-        device (Optional[Union[str, torch.device]]): The device will be used.
-        dtype (Optional[torch.dtype]): The type of data.
-        multiple_of (int): For efficient training. Reset the size of hidden feature. 256 by default.
-    """
-
-    def __init__(
-        self,
-        in_features: int,
-        hidden_features: int,
-        out_features: int = None,
-        process_group: Optional[torch.distributed.ProcessGroup] = None,
-        bias: bool = True,
-        device: Optional[torch.device] = None,
-        dtype: Optional[torch.dtype] = None,
-        multiple_of: int = 256,
-        mlp_layer_fusion: Optional[bool] = False,
-        sequence_parallel: Optional[bool] = False,
-    ):
-        super().__init__(
-            in_features,
-            hidden_features,
-            out_features,
-            process_group,
-            bias,
-            device,
-            dtype,
-            multiple_of,
-            mlp_layer_fusion,
-            sequence_parallel,
-            ISPLinear,
-            ISPLinear,
-        )
-
->>>>>>> f3e87625
-
-    def forward(self, x):
-        return self.w2(Silu(self.w1(x), self.w3(x)))
 
 
 def new_fead_forward(
@@ -291,5 +105,9 @@
     device: Optional[torch.device] = None,
     dtype: Optional[torch.dtype] = None,
     multiple_of: int = 256,
+    mlp_layer_fusion: Optional[bool] = False,
+    activation_type: str = "swiglu",
 ) -> FeedForward:
-    return FeedForward(in_features, hidden_features, out_features, bias, device, dtype, multiple_of)+    return FeedForward(
+        in_features, hidden_features, out_features, bias, device, dtype, multiple_of, mlp_layer_fusion, activation_type
+    )