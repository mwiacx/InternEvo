#!/usr/bin/env python
# -*- encoding: utf-8 -*-

import functools
import math
import time
from typing import Callable, Iterable, List, Optional, Tuple, TypeVar, Union

import torch
from torch import nn
from torch.distributed.fsdp import FullyShardedDataParallel as FSDP
from torch.distributed.fsdp.fully_sharded_data_parallel import (
    BackwardPrefetch,
    ShardingStrategy,
)
from torch.distributed.fsdp.wrap import transformer_auto_wrap_policy
from torch.utils.data import DataLoader

from internlm.accelerator import AcceleratorType, get_accelerator
from internlm.core.context import (
    IS_REPLICA_ZERO_PARALLEL,
    IS_TENSOR_DATA_PARALLEL,
    IS_TENSOR_EXPERT_DATA_PARALLEL,
    IS_TENSOR_ZERO_PARALLEL,
    IS_WEIGHT_ZERO_PARALLEL,
    ParallelMode,
)
from internlm.core.context import global_context as gpc
from internlm.core.context.random import set_mode
from internlm.core.naive_amp import (
    NaiveAMPModel,
    set_fp32_attr_to_module,
    unwrap_naive_amp,
)
from internlm.core.parallel.comm.isp import (
    ISPCommModelConfig,
    ISPCommunicator,
    ISPCommunicatorSchedulerHook,
)
from internlm.core.parallel.comm.tensor import (
    EmbbedingSequenceParallelCommunicator,
    EmbbedingTensorParallelCommunicator,
    HeadSequenceParallelCommunicator,
    HeadTensorParallelCommunicator,
    LinearRole,
    MoESequenceParallelCommunicator,
    SequenceParallelCommunicator,
    TensorParallelCommunicator,
)
from internlm.core.parallel.comm.zero import ParamAsyncBcastHandler
from internlm.core.trainer import TrainState
from internlm.data.utils import unpack_type_ids
from internlm.model.builder import create_model
from internlm.model.metrics import SchedulerMetricHook
from internlm.model.modules.embedding import Embedding1D
from internlm.model.modules.linear import (
    ColumnParallelLinear,
    ParallelLinearWithCommExt,
    RewardModelLinear,
    RowParallelLinear,
    ScaleColumnParallelLinear,
)
from internlm.model.modules.mha import GQA, MHA
from internlm.model.modules.mlp import FeedForward
from internlm.model.modules.utils import is_moe_param
from internlm.model.moe.megablock.mlp import (
    MegaBlockFeedForward,
    MegaBlockGroupedFeedForward,
)
from internlm.model.moe.moe import MoE
<<<<<<< HEAD
from internlm.model.ops.norm import RMSNorm
from internlm.model.registry import register_model_initializer
from internlm.monitor import send_heartbeat, set_env_var
=======
from internlm.model.ops.fusion_ops_import_helper import (
    try_import_FusedAdamW,
    try_import_RMSNorm,
)
from internlm.model.ops.linear import (
    BaseScaleColumnParallelLinear,
    ColumnParallelLinearTorch,
    ISPLinear,
    RewardModelLinear,
    RowParallelLinearTorch,
    ScaleColumnParallelLinear,
)
from internlm.model.utils import is_moe_param
from internlm.monitor import set_env_var
>>>>>>> b024cf41
from internlm.monitor.monitor import monitor_manager as mm
from internlm.solver.optimizer import FSDPadaptOptimizer, HybridZeroOptimizer
from internlm.solver.schedulers.beta2_scheduler import Beta2Scheduler
from internlm.solver.schedulers.lr_scheduler import FineTuneCosineAnnealingWarmupLR
from internlm.train.utils import create_param_groups
from internlm.utils.common import DummyProfile, SchedulerHook, get_current_device
from internlm.utils.logger import get_logger
from internlm.utils.megatron_timers import megatron_timer as timer
from internlm.utils.parallel import (
    is_replica_zero_parallel_parameter,
    is_tensor_data_parallel_parameter,
    is_tensor_expert_data_parallel_parameter,
    is_tensor_zero_parallel_parameter,
    is_using_isp,
    is_weight_zero_parallel_parameter,
    sync_model_param,
    sync_model_replica_param_group,
)
from internlm.utils.timeout import llm_timeout

try:
    import torch_npu
except (ImportError, ModuleNotFoundError):
    pass

logger = get_logger(__file__)
internlm_accelerator = get_accelerator()


def set_fp32_attr_for_model(model: Union[nn.Module, nn.ModuleList]):
    if not isinstance(model, nn.ModuleList):
        model = [model]

    for _chunk in model:
        for _, module in _chunk.named_modules():
            if isinstance(module, (RMSNorm, nn.LayerNorm)) and gpc.config.get("use_fp32_norm", False):
                set_fp32_attr_to_module(module)


def set_parallel_attr_for_param_groups(model: Union[nn.Module, nn.ModuleList]):
    def _check_module(name, module):
        # layer_norm
        if isinstance(module, (RMSNorm, nn.LayerNorm)):
            for param in module.parameters():
                setattr(param, IS_REPLICA_ZERO_PARALLEL, True)

        if isinstance(module, MoE):
            for param in module.moe_layer.gate.parameters():
                setattr(param, IS_REPLICA_ZERO_PARALLEL, True)

        # embedding and head
        embedding_head_cls = (Embedding1D, BaseScaleColumnParallelLinear)

<<<<<<< HEAD
        if isinstance(module, (Embedding1D, ScaleColumnParallelLinear)) or (
            gpc.config.use_cuda_flash_attn and isinstance(module, ParallelGPT2Embeddings)
        ):
=======
        if isinstance(module, embedding_head_cls):
>>>>>>> b024cf41
            for param in module.parameters():
                if gpc.is_initialized(ParallelMode.TENSOR) and is_using_isp():
                    setattr(param, IS_TENSOR_DATA_PARALLEL, True)
                elif gpc.is_initialized(ParallelMode.TENSOR) and not is_using_isp():
                    setattr(param, IS_TENSOR_ZERO_PARALLEL, True)

        # for linear module
        if isinstance(
            module,
            (ParallelLinearWithCommExt, MegaBlockFeedForward, MegaBlockGroupedFeedForward),
        ):
            for param in module.parameters():
                if gpc.is_initialized(ParallelMode.EXPERT_DATA) and is_moe_param(param):
                    # module should be MoE experts's linear
                    setattr(param, IS_TENSOR_EXPERT_DATA_PARALLEL, True)
                elif not is_moe_param(param) and gpc.is_initialized(ParallelMode.TENSOR) and not is_using_isp():
                    setattr(param, IS_TENSOR_ZERO_PARALLEL, True)
                elif not is_moe_param(param) and gpc.is_initialized(ParallelMode.WEIGHT) and is_using_isp():
                    setattr(param, IS_WEIGHT_ZERO_PARALLEL, True)

<<<<<<< HEAD
    for _chunk in unwrap_naive_amp(model):
=======
        # for vit and vit project
        if "vision_tower" in name.lower() or "vision_proj" in name.lower():
            for param in module.parameters():
                if gpc.is_initialized(ParallelMode.TENSOR) and is_using_isp():
                    setattr(param, IS_TENSOR_DATA_PARALLEL, True)
                elif gpc.is_initialized(ParallelMode.TENSOR) and not is_using_isp():
                    setattr(param, IS_TENSOR_ZERO_PARALLEL, True)

    if not isinstance(model, nn.ModuleList):
        model = [model]

    for _chunk in model:
        if isinstance(_chunk, NaiveAMPModel):
            _chunk = _chunk.model

>>>>>>> b024cf41
        # set param parallel attribute
        for name, module in _chunk.named_modules():
            _check_module(name, module)

        for name, param in _chunk.named_parameters():
            assert (
                is_replica_zero_parallel_parameter(param)
                or is_tensor_data_parallel_parameter(param)
                or is_tensor_zero_parallel_parameter(param)
                or is_weight_zero_parallel_parameter(param)
                or is_tensor_expert_data_parallel_parameter(param)
            ), f"parameter with name:{name} has no parallel attribution."


@llm_timeout(func_name="initialize_model")
def initialize_model(pre_process_func: Optional[Callable] = None, post_process_func: Optional[Callable] = None):
    """
    Initialize model with Automatic Mixed Precision.

    Returns:
        torch.nn.Module:
            The neural network model to be trained or evaluated.
    """
    if pre_process_func:
        pre_process_output = pre_process_func()

    register_model_initializer()

    model = create_model(model_type=gpc.config.model_type, **(gpc.config.model))

    if post_process_func:
        post_process_func(pre_process_output)

    # should be set before NaiveAMPModel
    set_fp32_attr_for_model(model)

    if isinstance(model, nn.ModuleList):
        model = nn.ModuleList(
            [
                NaiveAMPModel(
                    model=_m,
                    output_to_fp32=False,  # manually controlled by interleaved pipleline scheduler
                    dtype=gpc.config.model.get("dtype", torch.half),
                    sync_buffer=False,
                )
                for _m in model
            ]
        )
    else:
        model = NaiveAMPModel(
            model=model,
            output_to_fp32=gpc.is_no_pp_or_last_stage(),
            dtype=gpc.config.model.get("dtype", torch.half),
            sync_buffer=False,
        )

    set_parallel_attr_for_param_groups(model)

    # This sync is very important, cause the model weights kept in optimizer are copied
    # from the origin parameters in the memory, so we should make sure the dp sync
    # does not influence the model weights in optimizer be different with the origin parameters.
    sync_model_param(model)

    # This function is needed to make sure parameters that are not splitted by tensor parallelism are
    # the same across tensor parallelism.
    sync_model_replica_param_group(model)

    # Change random state mode to ParallelMode.DATA after model is built, guaranteeing the random
    # state in the same dp group are all the same.
    random_mode = ParallelMode.WEIGHT_DATA if is_using_isp() else ParallelMode.DATA
    set_mode(random_mode)

    # if fsdp enabled, wrap the model
    model = wrap_FSDP_model(model)

    # TODO: add a checker to ensure model only use ours linear, expect fsdp.

    return model


def wrap_FSDP_model(model: Union[nn.Module, nn.ModuleList]):
    if gpc.config.parallel.zero1.fsdp and gpc.config.model.use_flash_attn:
        from flash_attn.modules.embedding import ParallelGPT2Embeddings

        # set wrap_policy for fsdp wrap
        transformer_wrap_policy = functools.partial(
            transformer_auto_wrap_policy,
            transformer_layer_cls={
                Embedding1D,
                ParallelGPT2Embeddings,
                MHA,
                GQA,
                RMSNorm,
                FeedForward,
                RewardModelLinear,
                ScaleColumnParallelLinear,
            },
        )

        # wrap the model
        grp = gpc.get_group(ParallelMode.ZERO1)
        model = FSDP(  # pylint: disable=unexpected-keyword-arg
            module=model,
            process_group=grp,
            sharding_strategy=ShardingStrategy.FULL_SHARD,
            auto_wrap_policy=transformer_wrap_policy,
            forward_prefetch=True,
            backward_prefetch=BackwardPrefetch.BACKWARD_PRE,
            limit_all_gathers=True,
            use_orig_params=True,
        )

    return model


_T = TypeVar("_T")


def _submodule_filter(model: Union[nn.Module, nn.ModuleList], target_cls: Union[_T, Tuple[_T]]) -> Iterable[_T]:
    for _chunk in unwrap_naive_amp(model):
        for _module in _chunk.modules():
            if not isinstance(_module, target_cls):
                continue

            yield _module


def initialize_parallel_communicator(model: Union[nn.Module, nn.ModuleList]):
    """
    Initialize communicator for isp tensor parallel mode.

    Args:
        model (:class:`torch.nn.Module`): Your model instance to be trained or evaluated.

    Returns:
        An isp communicator for managing comp/comm overlap and memory pool.
    """
    isp_communicator = None
    _retain_out_sharded = gpc.config.model.get("parallel_output", True)

    if is_using_isp():
        isp_communicator = ISPCommunicator(
            model,
            ISPCommModelConfig(
                gpc.config.model.dtype,
                get_current_device(),
                gpc.config.model.checkpoint,
            ),
            gpc.config.parallel.weight.overlap,
            gpc.config.parallel.weight.memory_pool,
            gpc.get_group(ParallelMode.WEIGHT),
        )
        # register communicator for isp column parallel linear.
        ColumnParallelLinear.register_cls_communicator(isp_communicator)
        # row parallel linear will not be used.
        RowParallelLinear.register_cls_communicator(None)
        _head_communicator = HeadSequenceParallelCommunicator(ParallelMode.TENSOR, _retain_out_sharded)
        _embbeding_communicator = EmbbedingSequenceParallelCommunicator(ParallelMode.TENSOR)

    # register communictor for mtp/msp/fsp linear.

    # tensor parallel
    if gpc.config.parallel.tensor.mode == "mtp":
        ColumnParallelLinear.register_cls_communicator(
            TensorParallelCommunicator(process_group=gpc.get_group(ParallelMode.TENSOR), role=LinearRole.COLUMN)
        )
        RowParallelLinear.register_cls_communicator(
            TensorParallelCommunicator(process_group=gpc.get_group(ParallelMode.TENSOR), role=LinearRole.ROW)
        )
        _head_communicator = HeadTensorParallelCommunicator(ParallelMode.TENSOR, _retain_out_sharded)
        _embbeding_communicator = EmbbedingTensorParallelCommunicator(ParallelMode.TENSOR)
    # sequence parallel
    if gpc.config.parallel.tensor.mode in ("msp", "fsp"):
        save_total_input_as_activation = gpc.config.parallel.tensor.mode == "msp"

        ColumnParallelLinear.register_cls_communicator(
            SequenceParallelCommunicator(
                process_group=gpc.get_group(ParallelMode.TENSOR),
                role=LinearRole.COLUMN,
                save_total_input_as_activation=save_total_input_as_activation,
            )
        )
        RowParallelLinear.register_cls_communicator(
            SequenceParallelCommunicator(
                gpc.get_group(ParallelMode.TENSOR),
                role=LinearRole.ROW,
                save_total_input_as_activation=save_total_input_as_activation,
            )
        )

        _head_communicator = HeadSequenceParallelCommunicator(
            ParallelMode.TENSOR, _retain_out_sharded, save_total_input_as_activation
        )
        _embbeding_communicator = EmbbedingSequenceParallelCommunicator(ParallelMode.TENSOR)

        # MoE sequence parallel
        if gpc.config.model.get("num_experts", 1) > 1:
            _column_communicator = TensorParallelCommunicator(
                process_group=gpc.get_group(ParallelMode.TENSOR), role=LinearRole.COLUMN
            )
            _row_communicator = TensorParallelCommunicator(
                process_group=gpc.get_group(ParallelMode.TENSOR), role=LinearRole.ROW
            )
            for moe in _submodule_filter(model, MoE):
                # 1. the linear in MoE degrades the parallel communication pattern from sp to tp
                for column_linear in _submodule_filter(moe, ColumnParallelLinear):
                    column_linear.register_communicator(_column_communicator)
                for row_linear in _submodule_filter(moe, RowParallelLinear):
                    row_linear.register_communicator(_row_communicator)
                # 2. register MoESequenceParallelCommunicator for MoE layer
                MoESequenceParallelCommunicator(ParallelMode.TENSOR).register_module_hook(moe)

    # register communitorc for embbeding layer.
    for embedding in _submodule_filter(model, Embedding1D):
        _embbeding_communicator.register_module_hook(embedding)

    # register communictor for head layer.
    ScaleColumnParallelLinear.register_cls_communicator(_head_communicator)
    RewardModelLinear.register_cls_communicator(_head_communicator)

    return isp_communicator


@llm_timeout(func_name="initialize_optimizer")
def initialize_optimizer(model: Union[nn.Module, nn.ModuleList], isp_communicator: ISPCommunicator = None):
    """
    Initialize optimizer.

    Args:
        model (:class:`torch.nn.Module`): Your model instance to be trained or evaluated.

    Returns:
        A tuple of (optimizer, beta2_scheduler, lr_scheduler).
    """

    adam_cfg = gpc.config.adam
    zero_cfg = gpc.config.hybrid_zero_optimizer
    grad_scal_cfg = gpc.config.grad_scaler

    params = create_param_groups(model, adam_cfg.weight_decay)

    # TODO(caikun): add DIPU backend adamw
    adam_extra_kwargs, internlm_adamw = try_import_FusedAdamW()

    naive_optimizer = internlm_adamw(
        params=params,
        lr=adam_cfg.lr,
        betas=(adam_cfg.adam_beta1, adam_cfg.adam_beta2),
        eps=adam_cfg.adam_eps,
        **adam_extra_kwargs,
    )

    if (
        zero_cfg.overlap_sync_grad
        and gpc.is_using_parallel_mode(ParallelMode.PIPELINE)
        and gpc.is_pipeline_first_stage() is False
    ):
        # When pipeline parallelism is enabled, we prefer to only enable optimizer
        # gradient communication overlap in the first stage, to avoid amplifying
        # the communication overhead stage by stage in cases where the optimizer
        # communication overhead is greater than the compute overhead.
        # For pipeline stages except the first, even if overlap is not enabled,
        # their gradient synchronization overhead can be well hidden by
        # the inherent bubbles of pipeline parallelism.
        zero_cfg.overlap_sync_grad = False

    if zero_cfg.overlap_sync_param:
        param_bcast_sync_handler = ParamAsyncBcastHandler(ParallelMode.ZERO1, model, isp_communicator)
    else:
        param_bcast_sync_handler = None

    if not gpc.config.parallel.zero1.fsdp:
        optimizer = HybridZeroOptimizer(
            naive_optimizer,
            grad_scal_cfg=grad_scal_cfg,
            zero_cfg=zero_cfg,
            param_bcast_sync_handler=param_bcast_sync_handler,
            isp_communicator=isp_communicator,
        )
    else:
        optimizer = FSDPadaptOptimizer(
            naive_optimizer,
            grad_scal_cfg=grad_scal_cfg,
            zero_cfg=zero_cfg,
        )

    beta2_scheduler = Beta2Scheduler(optimizer=naive_optimizer, **gpc.config.beta2_scheduler)

    lr_scheduler = FineTuneCosineAnnealingWarmupLR(optimizer, **gpc.config.lr_scheduler)

    return optimizer, beta2_scheduler, lr_scheduler


def get_scheduler_hooks(metric, zero_optim, isp_communicator) -> List[SchedulerHook]:
    scheduler_hooks: List[SchedulerHook] = []

    if metric is not None:
        scheduler_hooks.append(
            SchedulerMetricHook(
                metric=metric,
                skip=(
                    gpc.is_using_parallel_mode(ParallelMode.PIPELINE)
                    and hasattr(gpc.config.model, "num_chunks")
                    and gpc.config.model.num_chunks > 1
                    and gpc.config.parallel["pipeline"].get("interleaved_overlap", False)
                ),
            ),
        )

    if isp_communicator is not None and gpc.config.parallel["weight"].get("overlap", False):
        scheduler_hooks.append(ISPCommunicatorSchedulerHook(isp_communicator, zero_optim))

    return scheduler_hooks


@llm_timeout(func_name="load_new_batch")
def load_new_batch(train_dl: DataLoader, train_iter: Iterable, train_state: TrainState):
    """
    Load and return the new batch data based on training data loader.

    Args:
        train_dl (torch.utils.data.DataLoader): Dataloader for training.
        train_iter (Iterable): Data iterator from which get a batch of data, obtained by calling iter(dataloader).
        train_state (TrainState): Current training state.

    Returns: A batch data and the updated train_iter.
    """

    timer("batch-gen").start()
    try:
        batch = next(train_iter)  # structure is ({'input_ids': Tensor, 'cu_seqlens': Tensor}, Tensor)
        if hasattr(train_state, "batch_sampler_iter"):
            next(train_state.batch_sampler_iter)
    except StopIteration:
        train_iter = iter(train_dl)
        batch = next(train_iter)
        train_state.num_consumed_samples_in_epoch = 0
        if hasattr(train_state, "batch_sampler"):
            train_state.batch_sampler.batch_count = 0
            train_state.batch_sampler.num_consumed_samples_in_epoch = 0
            train_state.batch_sampler_iter = iter(train_state.batch_sampler)
            next(train_state.batch_sampler_iter)
    timer("batch-gen").stop()

    if batch[0].get("type_ids", None) is not None:
        # if use_packed_dataset is False, we need to unpack type_ids
        if not gpc.config.data.use_packed_dataset:
            batch[0]["type_ids"] = unpack_type_ids(batch[0]["type_ids"], batch[0]["cu_seqlens"])

    return batch, train_iter


def initialize_llm_profile(profiling: bool = False, start_time: str = None):
    """Initialize and return the profiler context manager instance."""

    if profiling and gpc.get_local_rank(ParallelMode.DATA) == 0 and gpc.get_local_rank(ParallelMode.TENSOR) == 0:
        schedule_config = {"wait": 1, "warmup": 1, "active": 1, "repeat": 1, "skip_first": 3}
        trace_path = (
            f"RUN/{gpc.config.JOB_NAME}/{start_time}/traces/rank{gpc.get_global_rank()}_"
            f"dp{gpc.get_local_rank(ParallelMode.DATA)}_"
            f"wp{gpc.get_local_rank(ParallelMode.WEIGHT)}_"
            f"tp{gpc.get_local_rank(ParallelMode.TENSOR)}"
        )
        if internlm_accelerator.get_accelerator_backend() == AcceleratorType.NPU:
            experimental_config = torch_npu.profiler._ExperimentalConfig(
                aic_metrics=torch_npu.profiler.AiCMetrics.PipeUtilization,
                profiler_level=torch_npu.profiler.ProfilerLevel.Level1,
                l2_cache=False,
            )
            llm_profile = torch_npu.profiler.profile(
                activities=[torch_npu.profiler.ProfilerActivity.CPU, torch_npu.profiler.ProfilerActivity.NPU],
                schedule=torch_npu.profiler.schedule(**schedule_config),
                on_trace_ready=torch_npu.profiler.tensorboard_trace_handler(trace_path),
                record_shapes=True,
                profile_memory=True,
                with_stack=False,
                with_flops=False,
                with_modules=False,
                experimental_config=experimental_config,
            )
            logger.info(f"Do profiling for NPU on rank {gpc.get_global_rank()}!")
        else:
            llm_profile = torch.profiler.profile(
                activities=[torch.profiler.ProfilerActivity.CPU, torch.profiler.ProfilerActivity.CUDA],
                schedule=torch.profiler.schedule(**schedule_config),
                on_trace_ready=torch.profiler.tensorboard_trace_handler(trace_path),
                with_stack=True,
                with_modules=True,
                profile_memory=True,
            )
            logger.info(f"Do profiling for GPU on rank {gpc.get_global_rank()}!")
    else:
        llm_profile = DummyProfile()

    return llm_profile


@llm_timeout(func_name="record_current_batch_training_metrics")
def record_current_batch_training_metrics(
    get_tflops_func,
    logger,
    writer,
    success_update,
    batch_count,
    batch,
    train_state,
    optimizer,
    beta2_scheduler,
    trainer,
    start_time,
    loss,
    moe_loss,
    grad_norm,
    metric,
):
    """
    Print some training metrics of current batch.
    """

    set_env_var(key="LAST_ACTIVE_TIMESTAMP", value=int(time.time()))

    timer.store_last_timers()
    if success_update in (0, True):
        train_state.num_consumed_tokens += batch[1].nelement() * gpc.get_world_size(ParallelMode.DATA)
    if gpc.is_no_pp_or_last_stage():
        acc_perplex = metric.get_metric()

    if success_update and gpc.is_rank_for_log():
        lr = optimizer.param_groups[0]["lr"]
        if hasattr(trainer.engine.optimizer, "grad_scaler"):
            scaler = trainer.engine.optimizer.grad_scaler._scale.item()
        elif hasattr(trainer.engine.optimizer.optim, "grad_scaler"):
            scaler = trainer.engine.optimizer.optim.grad_scaler._scale.item()

        num_tokens_in_batch = batch[1].nelement()
        real_num_tokens = math.ceil(acc_perplex.pop("real_token_num") / gpc.get_world_size(ParallelMode.GLOBAL))
        num_samples_in_batch = sum([len(b) - 1 for b in batch[0]["cu_seqlens"]])
        max_length_in_batch = max([(b[1:] - b[:-1]).max().item() for b in batch[0]["cu_seqlens"]])
        max_samples_in_batch = max([len(b) - 1 for b in batch[0]["cu_seqlens"]])
        min_samples_in_batch = min([len(b) - 1 for b in batch[0]["cu_seqlens"]])
        time_cost = time.time() - start_time
        tk_per_gpu = round(
            num_tokens_in_batch * gpc.get_world_size(ParallelMode.DATA) / gpc.get_world_size(ParallelMode.GLOBAL),
            4,
        )
        tgs_statistic = train_state.tgs_statistic
        tgs_statistic["sum_step"] += 1
        tgs_statistic["sum_tg"] += tk_per_gpu
        tgs_statistic["sum_time"] += time_cost
        tgs_statistic["sum_last_tg_10"] += tk_per_gpu
        tgs_statistic["sum_last_time_10"] += time_cost
        tgs_statistic["sum_last_tg_50"] += tk_per_gpu
        tgs_statistic["sum_last_time_50"] += time_cost
        tgs_statistic["SMA_tg_50"] += tk_per_gpu
        tgs_statistic["SMA_time_50"] += time_cost
        tgs_statistic["SMA_tg_50_list"].append(tk_per_gpu)
        tgs_statistic["SMA_time_50_list"].append(time_cost)
        if tgs_statistic["sum_step"] > 50:
            tgs_statistic["SMA_tg_50"] -= tgs_statistic["SMA_tg_50_list"][0]
            tgs_statistic["SMA_time_50"] -= tgs_statistic["SMA_time_50_list"][0]
            tgs_statistic["SMA_tg_50_list"].popleft()
            tgs_statistic["SMA_time_50_list"].popleft()

        last_tgs_1 = round(tk_per_gpu / time_cost, 2)
        tgs_statistic["sum_tgs"] += last_tgs_1

        if tgs_statistic["sum_step"] % 10 == 0:
            tgs_statistic["last_tgs_10"] = round(tgs_statistic["sum_last_tg_10"] / tgs_statistic["sum_last_time_10"], 2)
            tgs_statistic["sum_last_tg_10"] = 0
            tgs_statistic["sum_last_time_10"] = 0

        if tgs_statistic["sum_step"] % 50 == 0:
            tgs_statistic["last_tgs_50"] = round(tgs_statistic["sum_last_tg_50"] / tgs_statistic["sum_last_time_50"], 2)
            tgs_statistic["sum_last_tg_50"] = 0
            tgs_statistic["sum_last_time_50"] = 0

        last_tgs_10 = tgs_statistic["last_tgs_10"]
        last_tgs_50 = tgs_statistic["last_tgs_50"]

        tgs_all = round(tgs_statistic["sum_tg"] / tgs_statistic["sum_time"], 2)
        tgs_avg = round(tgs_statistic["sum_tgs"] / tgs_statistic["sum_step"], 2)
        tgs_SMA = round(tgs_statistic["SMA_tg_50"] / tgs_statistic["SMA_time_50"], 2)

        tflops = get_tflops_func(time_cost)

        tgs_origin = round(
            num_tokens_in_batch
            * gpc.get_world_size(ParallelMode.DATA)
            / gpc.get_world_size(ParallelMode.GLOBAL)
            / time_cost,
            2,
        )

        real_tgs = round(
            real_num_tokens / time_cost,
            2,
        )

        infos = {
            "tflops": tflops,
            "step": batch_count,
            "loss": loss.item() - moe_loss.item() if moe_loss is not None else loss.item(),
            "real_tgs": real_tgs,
            "tgs (tokens/gpu/second)": tgs_origin,
            "tgs/last_tgs_1": last_tgs_1,
            "tgs/tgs_all": tgs_all,
            "tgs/tgs_avg": tgs_avg,
            "tgs/tgs_SMA": tgs_SMA,
            "tgs/last_tgs_10": last_tgs_10,
            "tgs/last_tgs_50": last_tgs_50,
            "lr": lr,
            "loss_scale": scaler,
            "grad_norm": grad_norm,
        }
        if moe_loss is not None:
            infos["moe_loss"] = moe_loss.item()

        infos["micro_num"] = len(batch[1])
        infos["num_consumed_tokens"] = train_state.num_consumed_tokens
        infos["inf_nan_skip_batches"] = train_state.inf_nan_skip_batches
        infos["num_samples_in_batch"] = num_samples_in_batch  # the number of batches which have the most samples
        infos["largest_length"] = max_length_in_batch  # the longest input
        infos["largest_batch"] = max_samples_in_batch  # the batch with the most samples
        infos["smallest_batch"] = min_samples_in_batch
        infos["adam_beta2"] = beta2_scheduler.get_beta2()

        fwd_bwd_time = round(timer("fwd-bwd").elapsed(), 2)
        infos["fwd_bwd_time"] = fwd_bwd_time

        for key, value in acc_perplex.items():
            infos[key] = value

        line = ""
        for key, value in infos.items():
            line += f"{key}={value} "
            if isinstance(value, dict):
                writer.add_scalars(key=key, value=value, step=train_state.step_count)
            else:
                writer.add_scalar(key=key, value=value, step=train_state.step_count)

        logger.info(line)

        # if loss spike occurs, send alert info to feishu
        mm.monitor_loss_spike(
            alert_address=gpc.config.monitor.alert.feishu_alert_address,
            step_count=batch_count,
            cur_step_loss=loss.item(),
        )<|MERGE_RESOLUTION|>--- conflicted
+++ resolved
@@ -68,28 +68,12 @@
     MegaBlockGroupedFeedForward,
 )
 from internlm.model.moe.moe import MoE
-<<<<<<< HEAD
 from internlm.model.ops.norm import RMSNorm
 from internlm.model.registry import register_model_initializer
-from internlm.monitor import send_heartbeat, set_env_var
-=======
-from internlm.model.ops.fusion_ops_import_helper import (
-    try_import_FusedAdamW,
-    try_import_RMSNorm,
-)
-from internlm.model.ops.linear import (
-    BaseScaleColumnParallelLinear,
-    ColumnParallelLinearTorch,
-    ISPLinear,
-    RewardModelLinear,
-    RowParallelLinearTorch,
-    ScaleColumnParallelLinear,
-)
-from internlm.model.utils import is_moe_param
 from internlm.monitor import set_env_var
->>>>>>> b024cf41
 from internlm.monitor.monitor import monitor_manager as mm
 from internlm.solver.optimizer import FSDPadaptOptimizer, HybridZeroOptimizer
+from internlm.solver.optimizer.compatible_adamw import new_compatible_adamw
 from internlm.solver.schedulers.beta2_scheduler import Beta2Scheduler
 from internlm.solver.schedulers.lr_scheduler import FineTuneCosineAnnealingWarmupLR
 from internlm.train.utils import create_param_groups
@@ -139,15 +123,8 @@
                 setattr(param, IS_REPLICA_ZERO_PARALLEL, True)
 
         # embedding and head
-        embedding_head_cls = (Embedding1D, BaseScaleColumnParallelLinear)
-
-<<<<<<< HEAD
-        if isinstance(module, (Embedding1D, ScaleColumnParallelLinear)) or (
-            gpc.config.use_cuda_flash_attn and isinstance(module, ParallelGPT2Embeddings)
-        ):
-=======
-        if isinstance(module, embedding_head_cls):
->>>>>>> b024cf41
+
+        if isinstance(module, (Embedding1D, ScaleColumnParallelLinear)):
             for param in module.parameters():
                 if gpc.is_initialized(ParallelMode.TENSOR) and is_using_isp():
                     setattr(param, IS_TENSOR_DATA_PARALLEL, True)
@@ -168,25 +145,12 @@
                 elif not is_moe_param(param) and gpc.is_initialized(ParallelMode.WEIGHT) and is_using_isp():
                     setattr(param, IS_WEIGHT_ZERO_PARALLEL, True)
 
-<<<<<<< HEAD
-    for _chunk in unwrap_naive_amp(model):
-=======
         # for vit and vit project
         if "vision_tower" in name.lower() or "vision_proj" in name.lower():
             for param in module.parameters():
-                if gpc.is_initialized(ParallelMode.TENSOR) and is_using_isp():
-                    setattr(param, IS_TENSOR_DATA_PARALLEL, True)
-                elif gpc.is_initialized(ParallelMode.TENSOR) and not is_using_isp():
-                    setattr(param, IS_TENSOR_ZERO_PARALLEL, True)
-
-    if not isinstance(model, nn.ModuleList):
-        model = [model]
-
-    for _chunk in model:
-        if isinstance(_chunk, NaiveAMPModel):
-            _chunk = _chunk.model
-
->>>>>>> b024cf41
+                setattr(param, IS_REPLICA_ZERO_PARALLEL, True)
+
+    for _chunk in unwrap_naive_amp(model):
         # set param parallel attribute
         for name, module in _chunk.named_modules():
             _check_module(name, module)
@@ -268,15 +232,13 @@
 
 
 def wrap_FSDP_model(model: Union[nn.Module, nn.ModuleList]):
-    if gpc.config.parallel.zero1.fsdp and gpc.config.model.use_flash_attn:
-        from flash_attn.modules.embedding import ParallelGPT2Embeddings
+    if gpc.config.parallel.zero1.fsdp:
 
         # set wrap_policy for fsdp wrap
         transformer_wrap_policy = functools.partial(
             transformer_auto_wrap_policy,
             transformer_layer_cls={
                 Embedding1D,
-                ParallelGPT2Embeddings,
                 MHA,
                 GQA,
                 RMSNorm,
@@ -344,7 +306,7 @@
         # row parallel linear will not be used.
         RowParallelLinear.register_cls_communicator(None)
         _head_communicator = HeadSequenceParallelCommunicator(ParallelMode.TENSOR, _retain_out_sharded)
-        _embbeding_communicator = EmbbedingSequenceParallelCommunicator(ParallelMode.TENSOR)
+        _embedding_communicator = EmbbedingSequenceParallelCommunicator(ParallelMode.TENSOR)
 
     # register communictor for mtp/msp/fsp linear.
 
@@ -357,7 +319,7 @@
             TensorParallelCommunicator(process_group=gpc.get_group(ParallelMode.TENSOR), role=LinearRole.ROW)
         )
         _head_communicator = HeadTensorParallelCommunicator(ParallelMode.TENSOR, _retain_out_sharded)
-        _embbeding_communicator = EmbbedingTensorParallelCommunicator(ParallelMode.TENSOR)
+        _embedding_communicator = EmbbedingTensorParallelCommunicator(ParallelMode.TENSOR)
     # sequence parallel
     if gpc.config.parallel.tensor.mode in ("msp", "fsp"):
         save_total_input_as_activation = gpc.config.parallel.tensor.mode == "msp"
@@ -380,7 +342,7 @@
         _head_communicator = HeadSequenceParallelCommunicator(
             ParallelMode.TENSOR, _retain_out_sharded, save_total_input_as_activation
         )
-        _embbeding_communicator = EmbbedingSequenceParallelCommunicator(ParallelMode.TENSOR)
+        _embedding_communicator = EmbbedingSequenceParallelCommunicator(ParallelMode.TENSOR)
 
         # MoE sequence parallel
         if gpc.config.model.get("num_experts", 1) > 1:
@@ -399,9 +361,9 @@
                 # 2. register MoESequenceParallelCommunicator for MoE layer
                 MoESequenceParallelCommunicator(ParallelMode.TENSOR).register_module_hook(moe)
 
-    # register communitorc for embbeding layer.
+    # register communitorc for embedding layer.
     for embedding in _submodule_filter(model, Embedding1D):
-        _embbeding_communicator.register_module_hook(embedding)
+        _embedding_communicator.register_module_hook(embedding)
 
     # register communictor for head layer.
     ScaleColumnParallelLinear.register_cls_communicator(_head_communicator)
@@ -428,15 +390,11 @@
 
     params = create_param_groups(model, adam_cfg.weight_decay)
 
-    # TODO(caikun): add DIPU backend adamw
-    adam_extra_kwargs, internlm_adamw = try_import_FusedAdamW()
-
-    naive_optimizer = internlm_adamw(
+    naive_optimizer = new_compatible_adamw(
         params=params,
         lr=adam_cfg.lr,
         betas=(adam_cfg.adam_beta1, adam_cfg.adam_beta2),
         eps=adam_cfg.adam_eps,
-        **adam_extra_kwargs,
     )
 
     if (
