#!/usr/bin/env python
# -*- encoding: utf-8 -*-

import functools
import time
from typing import Callable, Iterable, List, Optional, Union

import torch
from torch import nn
from torch.distributed.fsdp import FullyShardedDataParallel as FSDP
from torch.distributed.fsdp.fully_sharded_data_parallel import (
    BackwardPrefetch,
    ShardingStrategy,
)
from torch.distributed.fsdp.wrap import transformer_auto_wrap_policy
from torch.utils.data import DataLoader

<<<<<<< HEAD
=======
from internlm.accelerator import AcceleratorType, get_accelerator
from internlm.core.communication.isp import (
    ISPCommModelConfig,
    ISPCommunicator,
    ISPCommunicatorSchedulerHook,
)
from internlm.core.communication.utils import ParamAsyncBcastHandler
>>>>>>> f3e87625
from internlm.core.context import (
    IS_REPLICA_ZERO_PARALLEL,
    IS_TENSOR_DATA_PARALLEL,
    IS_TENSOR_EXPERT_DATA_PARALLEL,
    IS_TENSOR_ZERO_PARALLEL,
    IS_WEIGHT_ZERO_PARALLEL,
    ParallelMode,
)
from internlm.core.context import global_context as gpc
from internlm.core.context.random import set_mode
from internlm.core.naive_amp import NaiveAMPModel, set_fp32_attr_to_module
from internlm.core.parallel.comm.isp import (
    ISPCommModelConfig,
    ISPCommunicator,
    ISPCommunicatorSchedulerHook,
)
from internlm.core.parallel.comm.tensor import (
    HeadSequenceParallelCommunicator,
    HeadTensorParallelCommunicator,
    LinearRole,
    SequenceParallelCommunicator,
    TensorParallelCommunicator,
)
from internlm.core.parallel.comm.zero import ParamAsyncBcastHandler
from internlm.core.trainer import TrainState
from internlm.data.utils import unpack_data
from internlm.model.builder import create_model
from internlm.model.metrics import SchedulerMetricHook
from internlm.model.modules.embedding import Embedding1D
from internlm.model.modules.linear import (
    ColumnParallelLinear,
    RewardModelLinear,
    RowParallelLinear,
    ScaleColumnParallelLinear,
)
from internlm.model.modules.mha import QKVPackedMHA
from internlm.model.modules.mlp import FeedForward
from internlm.model.modules.utils import is_moe_param
from internlm.model.moe.megablock.mlp import (
    MegaBlockFeedForward,
    MegaBlockGroupedFeedForward,
)
from internlm.model.moe.moe import MoE
from internlm.model.ops.norm import RMSNorm
from internlm.model.registry import register_model_initializer
from internlm.monitor import send_heartbeat, set_env_var
from internlm.monitor.monitor import monitor_manager as mm
from internlm.solver.optimizer import FSDPadaptOptimizer, HybridZeroOptimizer
from internlm.solver.schedulers.beta2_scheduler import Beta2Scheduler
from internlm.solver.schedulers.lr_scheduler import FineTuneCosineAnnealingWarmupLR
from internlm.train.utils import create_param_groups
from internlm.utils.common import DummyProfile, SchedulerHook, get_current_device
from internlm.utils.logger import get_logger
from internlm.utils.megatron_timers import megatron_timer as timer
from internlm.utils.parallel import (
    is_replica_zero_parallel_parameter,
    is_tensor_data_parallel_parameter,
    is_tensor_expert_data_parallel_parameter,
    is_tensor_zero_parallel_parameter,
    is_using_isp,
    is_weight_zero_parallel_parameter,
    sync_model_param,
    sync_model_replica_param_group,
)
from internlm.utils.timeout import llm_timeout

<<<<<<< HEAD
=======
try:
    import torch_npu
except (ImportError, ModuleNotFoundError):
    pass

RMSNorm = try_import_RMSNorm()
>>>>>>> f3e87625
logger = get_logger(__file__)
internlm_accelerator = get_accelerator()


def set_fp32_attr_for_model(model: Union[nn.Module, nn.ModuleList]):
    if not isinstance(model, nn.ModuleList):
        model = [model]

    for _chunk in model:
        for _, module in _chunk.named_modules():
            if isinstance(module, (RMSNorm, nn.LayerNorm)) and gpc.config.get("use_fp32_norm", False):
                set_fp32_attr_to_module(module)


def set_parallel_attr_for_param_groups(model: Union[nn.Module, nn.ModuleList]):
    # TODO(chenxun): check it.
    def _check_module(module):
        # layer_norm
        if isinstance(module, (RMSNorm, nn.LayerNorm)):
            for param in module.parameters():
                setattr(param, IS_REPLICA_ZERO_PARALLEL, True)

        if isinstance(module, MoE):
            for param in module.moe_layer.gate.parameters():
                setattr(param, IS_REPLICA_ZERO_PARALLEL, True)

        # embedding and head
        if gpc.config.use_cuda_flash_attn:
            from flash_attn.modules.embedding import ParallelGPT2Embeddings

<<<<<<< HEAD
        if isinstance(module, (Embedding1D, ScaleColumnParallelLinear)) or (
            gpc.config.model.use_flash_attn and isinstance(module, ParallelGPT2Embeddings)
=======
        if isinstance(module, (Embedding1D, BaseScaleColumnParallelLinear)) or (
            gpc.config.use_cuda_flash_attn and isinstance(module, ParallelGPT2Embeddings)
>>>>>>> f3e87625
        ):
            for param in module.parameters():
                if gpc.is_initialized(ParallelMode.TENSOR) and is_using_isp():
                    setattr(param, IS_TENSOR_DATA_PARALLEL, True)
                elif gpc.is_initialized(ParallelMode.TENSOR) and not is_using_isp():
                    setattr(param, IS_TENSOR_ZERO_PARALLEL, True)

        # for linear module
        if isinstance(
            module,
            (ColumnParallelLinear, RowParallelLinear, MegaBlockFeedForward, MegaBlockGroupedFeedForward),
        ):
            for param in module.parameters():
                if gpc.is_initialized(ParallelMode.EXPERT_DATA) and is_moe_param(param):
                    # module should be MoE experts's linear
                    setattr(param, IS_TENSOR_EXPERT_DATA_PARALLEL, True)
                elif not is_moe_param(param) and gpc.is_initialized(ParallelMode.TENSOR) and not is_using_isp():
                    setattr(param, IS_TENSOR_ZERO_PARALLEL, True)
                elif not is_moe_param(param) and gpc.is_initialized(ParallelMode.WEIGHT) and is_using_isp():
                    setattr(param, IS_WEIGHT_ZERO_PARALLEL, True)

    if not isinstance(model, nn.ModuleList):
        model = [model]

    for _chunk in model:
        if isinstance(_chunk, NaiveAMPModel):
            _chunk = _chunk.model

        # set param parallel attribute
        for name, module in _chunk.named_modules():
            _check_module(module)

        for name, param in _chunk.named_parameters():
            assert (
                is_replica_zero_parallel_parameter(param)
                or is_tensor_data_parallel_parameter(param)
                or is_tensor_zero_parallel_parameter(param)
                or is_weight_zero_parallel_parameter(param)
                or is_tensor_expert_data_parallel_parameter(param)
            ), f"parameter with name:{name} has no parallel attribution."


@llm_timeout(func_name="initialize_model")
def initialize_model(pre_process_func: Optional[Callable] = None, post_process_func: Optional[Callable] = None):
    """
    Initialize model with Automatic Mixed Precision.

    Returns:
        torch.nn.Module:
            The neural network model to be trained or evaluated.
    """
    if pre_process_func:
        pre_process_output = pre_process_func()

    register_model_initializer()

    model = create_model(model_type=gpc.config.model_type, **(gpc.config.model))

    if post_process_func:
        post_process_func(pre_process_output)

    # should be set before NaiveAMPModel
    set_fp32_attr_for_model(model)

    if isinstance(model, nn.ModuleList):
        model = nn.ModuleList(
            [
                NaiveAMPModel(
                    model=_m,
                    output_to_fp32=False,  # manually controlled by interleaved pipleline scheduler
                    dtype=gpc.config.model.get("dtype", torch.half),
                    sync_buffer=False,
                )
                for _m in model
            ]
        )
    else:
        model = NaiveAMPModel(
            model=model,
            output_to_fp32=gpc.is_no_pp_or_last_stage(),
            dtype=gpc.config.model.get("dtype", torch.half),
            sync_buffer=False,
        )

    set_parallel_attr_for_param_groups(model)

    # This sync is very important, cause the model weights kept in optimizer are copied
    # from the origin parameters in the memory, so we should make sure the dp sync
    # does not influence the model weights in optimizer be different with the origin parameters.
    sync_model_param(model)

    # This function is needed to make sure parameters that are not splitted by tensor parallelism are
    # the same across tensor parallelism.
    sync_model_replica_param_group(model)

    # Change random state mode to ParallelMode.DATA after model is built, guaranteeing the random
    # state in the same dp group are all the same.
    random_mode = ParallelMode.WEIGHT_DATA if is_using_isp() else ParallelMode.DATA
    set_mode(random_mode)

    # if fsdp enabled, wrap the model
    model = wrap_FSDP_model(model)

    # TODO: add a checker to ensure model only use ours linear, expect fsdp.

    return model


def wrap_FSDP_model(model: Union[nn.Module, nn.ModuleList]):
    if gpc.config.parallel.zero1.fsdp and gpc.config.model.use_flash_attn:
        from flash_attn.modules.embedding import ParallelGPT2Embeddings

        # set wrap_policy for fsdp wrap
        transformer_wrap_policy = functools.partial(
            transformer_auto_wrap_policy,
            transformer_layer_cls={
                Embedding1D,
                ParallelGPT2Embeddings,
                QKVPackedMHA,
                RMSNorm,
                FeedForward,
                RewardModelLinear,
                ScaleColumnParallelLinear,
            },
        )

        # wrap the model
        grp = gpc.get_group(ParallelMode.ZERO1)
        model = FSDP(  # pylint: disable=unexpected-keyword-arg
            module=model,
            process_group=grp,
            sharding_strategy=ShardingStrategy.FULL_SHARD,
            auto_wrap_policy=transformer_wrap_policy,
            forward_prefetch=True,
            backward_prefetch=BackwardPrefetch.BACKWARD_PRE,
            limit_all_gathers=True,
            use_orig_params=True,
        )

    return model


# TODO: move to internlm/core/parallel package.
def initialize_parallel_communicator(model: Union[nn.Module, nn.ModuleList]):
    """
    Initialize communicator for isp tensor parallel mode.

    Args:
        model (:class:`torch.nn.Module`): Your model instance to be trained or evaluated.

    Returns:
        An isp communicator for managing comp/comm overlap and memory pool.
    """
    isp_communicator = None
    if is_using_isp():
        isp_communicator = ISPCommunicator(
            model,
            ISPCommModelConfig(
                gpc.config.model.dtype,
                get_current_device(),
                gpc.config.model.checkpoint,
            ),
            gpc.config.parallel.weight.overlap,
            gpc.config.parallel.weight.memory_pool,
            gpc.get_group(ParallelMode.WEIGHT),
        )
        # register communicator for isp column parallel linear.
        ColumnParallelLinear.register_communicator(isp_communicator)
        # row parallel linear will not be used.
        RowParallelLinear.register_communicator(None)

    # register communictor for mtp/msp/fsp linear.
    _retain_out_sharded = gpc.config.model.get("parallel_output", True)
    # tensor parallel
    if gpc.config.parallel.tensor.mode == "mtp":
        ColumnParallelLinear.register_communicator(
            TensorParallelCommunicator(process_group=gpc.get_group(ParallelMode.TENSOR), role=LinearRole.COLUMN)
        )
        RowParallelLinear.register_communicator(
            TensorParallelCommunicator(process_group=gpc.get_group(ParallelMode.TENSOR), role=LinearRole.ROW)
        )
        _head_comminucator = HeadTensorParallelCommunicator(ParallelMode.TENSOR, _retain_out_sharded)
    # sequence parallel
    if gpc.config.parallel.tensor.mode in ("msp", "fsp"):
        save_total_input_as_activation = gpc.config.parallel.tensor.mode == "msp"

        ColumnParallelLinear.register_communicator(
            SequenceParallelCommunicator(
                process_group=gpc.get_group(ParallelMode.TENSOR),
                role=LinearRole.COLUMN,
                save_total_input_as_activation=save_total_input_as_activation,
            )
        )
        RowParallelLinear.register_communicator(
            SequenceParallelCommunicator(
                gpc.get_group(ParallelMode.TENSOR),
                role=LinearRole.ROW,
                save_total_input_as_activation=save_total_input_as_activation,
            )
        )
        _head_comminucator = HeadSequenceParallelCommunicator(
            ParallelMode.TENSOR, _retain_out_sharded, save_total_input_as_activation
        )

    # register communictor for head layer.
    ScaleColumnParallelLinear.register_communicator(_head_comminucator)
    RewardModelLinear.register_communicator(_head_comminucator)

    return isp_communicator


@llm_timeout(func_name="initialize_optimizer")
def initialize_optimizer(model: Union[nn.Module, nn.ModuleList], isp_communicator: ISPCommunicator = None):
    """
    Initialize optimizer.

    Args:
        model (:class:`torch.nn.Module`): Your model instance to be trained or evaluated.

    Returns:
        A tuple of (optimizer, beta2_scheduler, lr_scheduler).
    """

    adam_cfg = gpc.config.adam
    zero_cfg = gpc.config.hybrid_zero_optimizer
    grad_scal_cfg = gpc.config.grad_scaler

    params = create_param_groups(model, adam_cfg.weight_decay)
    adam_extra_kwargs = {}
    # set fused=True to avoid nan grad norm when model size is larger and use_fp32_norm=True

    # TODO(caikun): add DIPU backend adamw
    if internlm_accelerator.get_accelerator_backend() == AcceleratorType.NPU:
        internlm_adamw = torch_npu.optim.NpuFusedAdamW
    else:
        internlm_adamw = torch.optim.AdamW
        if torch.__version__ >= "2.1.0" and internlm_accelerator.get_accelerator_backend() == AcceleratorType.GPU:
            adam_extra_kwargs["fused"] = True

    naive_optimizer = internlm_adamw(
        params=params,
        lr=adam_cfg.lr,
        betas=(adam_cfg.adam_beta1, adam_cfg.adam_beta2),
        eps=adam_cfg.adam_eps,
        **adam_extra_kwargs,
    )

    if (
        zero_cfg.overlap_sync_grad
        and gpc.is_using_parallel_mode(ParallelMode.PIPELINE)
        and gpc.is_pipeline_first_stage() is False
    ):
        # When pipeline parallelism is enabled, we prefer to only enable optimizer
        # gradient communication overlap in the first stage, to avoid amplifying
        # the communication overhead stage by stage in cases where the optimizer
        # communication overhead is greater than the compute overhead.
        # For pipeline stages except the first, even if overlap is not enabled,
        # their gradient synchronization overhead can be well hidden by
        # the inherent bubbles of pipeline parallelism.
        zero_cfg.overlap_sync_grad = False

    if zero_cfg.overlap_sync_param:
        param_bcast_sync_handler = ParamAsyncBcastHandler(ParallelMode.ZERO1, model, isp_communicator)
    else:
        param_bcast_sync_handler = None

    if not gpc.config.parallel.zero1.fsdp:
        optimizer = HybridZeroOptimizer(
            naive_optimizer,
            grad_scal_cfg=grad_scal_cfg,
            zero_cfg=zero_cfg,
            param_bcast_sync_handler=param_bcast_sync_handler,
            isp_communicator=isp_communicator,
        )
    else:
        optimizer = FSDPadaptOptimizer(
            naive_optimizer,
            grad_scal_cfg=grad_scal_cfg,
            zero_cfg=zero_cfg,
        )

    beta2_scheduler = Beta2Scheduler(optimizer=naive_optimizer, **gpc.config.beta2_scheduler)

    lr_scheduler = FineTuneCosineAnnealingWarmupLR(optimizer, **gpc.config.lr_scheduler)

    return optimizer, beta2_scheduler, lr_scheduler


def get_scheduler_hooks(metric, zero_optim, isp_communicator) -> List[SchedulerHook]:
    scheduler_hooks: List[SchedulerHook] = []

    if metric is not None:
        scheduler_hooks.append(
            SchedulerMetricHook(
                metric=metric,
                skip=(
                    gpc.is_using_parallel_mode(ParallelMode.PIPELINE)
                    and hasattr(gpc.config.model, "num_chunks")
                    and gpc.config.model.num_chunks > 1
                    and gpc.config.parallel["pipeline"].get("interleaved_overlap", False)
                ),
            ),
        )

    if isp_communicator is not None and gpc.config.parallel["weight"].get("overlap", False):
        scheduler_hooks.append(ISPCommunicatorSchedulerHook(isp_communicator, zero_optim))

    return scheduler_hooks


@llm_timeout(func_name="load_new_batch")
def load_new_batch(train_dl: DataLoader, train_iter: Iterable, train_state: TrainState):
    """
    Load and return the new batch data based on training data loader.

    Args:
        train_dl (torch.utils.data.DataLoader): Dataloader for training.
        train_iter (Iterable): Data iterator from which get a batch of data, obtained by calling iter(dataloader).
        train_state (TrainState): Current training state.

    Returns: A batch data and the updated train_iter.
    """

    timer("batch-gen").start()
    try:
        batch = next(train_iter)  # structure is ({'input_ids': Tensor, 'cu_seqlens': Tensor}, Tensor)
        if hasattr(train_state, "batch_sampler_iter"):
            next(train_state.batch_sampler_iter)
    except StopIteration:
        train_iter = iter(train_dl)
        batch = next(train_iter)
        train_state.num_consumed_samples_in_epoch = 0
        if hasattr(train_state, "batch_sampler"):
            train_state.batch_sampler.batch_count = 0
            train_state.batch_sampler.num_consumed_samples_in_epoch = 0
            train_state.batch_sampler_iter = iter(train_state.batch_sampler)
            next(train_state.batch_sampler_iter)
    timer("batch-gen").stop()

    if batch[0].get("type_ids", None) is not None:
        # if use_packed_dataset is False, we need to unpack type_ids
        if not gpc.config.data.use_packed_dataset:
            batch[0]["type_ids"] = unpack_data(batch[0]["type_ids"], batch[0]["cu_seqlens"], is_type_ids=True)

    return batch, train_iter


def initialize_llm_profile(profiling: bool = False, start_time: str = None):
    """Initialize and return the profiler context manager instance."""

    if profiling and gpc.get_local_rank(ParallelMode.DATA) == 0 and gpc.get_local_rank(ParallelMode.TENSOR) == 0:
        schedule_config = {"wait": 1, "warmup": 1, "active": 1, "repeat": 1, "skip_first": 3}
        trace_path = (
            f"RUN/{gpc.config.JOB_NAME}/{start_time}/traces/rank{gpc.get_global_rank()}_"
            f"dp{gpc.get_local_rank(ParallelMode.DATA)}_"
            f"wp{gpc.get_local_rank(ParallelMode.WEIGHT)}_"
            f"tp{gpc.get_local_rank(ParallelMode.TENSOR)}"
        )
        if internlm_accelerator.get_accelerator_backend() == AcceleratorType.NPU:
            experimental_config = torch_npu.profiler._ExperimentalConfig(
                aic_metrics=torch_npu.profiler.AiCMetrics.PipeUtilization,
                profiler_level=torch_npu.profiler.ProfilerLevel.Level1,
                l2_cache=False,
            )
            llm_profile = torch_npu.profiler.profile(
                activities=[torch_npu.profiler.ProfilerActivity.CPU, torch_npu.profiler.ProfilerActivity.NPU],
                schedule=torch_npu.profiler.schedule(**schedule_config),
                on_trace_ready=torch_npu.profiler.tensorboard_trace_handler(trace_path),
                record_shapes=True,
                profile_memory=True,
                with_stack=False,
                with_flops=False,
                with_modules=False,
                experimental_config=experimental_config,
            )
            logger.info(f"Do profiling for NPU on rank {gpc.get_global_rank()}!")
        else:
            llm_profile = torch.profiler.profile(
                activities=[torch.profiler.ProfilerActivity.CPU, torch.profiler.ProfilerActivity.CUDA],
                schedule=torch.profiler.schedule(**schedule_config),
                on_trace_ready=torch.profiler.tensorboard_trace_handler(trace_path),
                with_stack=True,
                with_modules=True,
                profile_memory=True,
            )
            logger.info(f"Do profiling for GPU on rank {gpc.get_global_rank()}!")
    else:
        llm_profile = DummyProfile()

    return llm_profile


@llm_timeout(func_name="record_current_batch_training_metrics")
def record_current_batch_training_metrics(
    get_tflops_func,
    logger,
    writer,
    success_update,
    batch_count,
    batch,
    train_state,
    optimizer,
    beta2_scheduler,
    trainer,
    start_time,
    loss,
    moe_loss,
    grad_norm,
    metric,
    update_panel,
):
    """
    Print some training metrics of current batch.
    """

    set_env_var(key="LAST_ACTIVE_TIMESTAMP", value=int(time.time()))

    timer.store_last_timers()
    if success_update in (0, True):
        train_state.num_consumed_tokens += batch[1].nelement() * gpc.get_world_size(ParallelMode.DATA)
    if gpc.is_no_pp_or_last_stage():
        acc_perplex = metric.get_metric()

    if success_update and gpc.is_rank_for_log():
        lr = optimizer.param_groups[0]["lr"]
        if hasattr(trainer.engine.optimizer, "grad_scaler"):
            scaler = trainer.engine.optimizer.grad_scaler._scale.item()
        elif hasattr(trainer.engine.optimizer.optim, "grad_scaler"):
            scaler = trainer.engine.optimizer.optim.grad_scaler._scale.item()

        num_tokens_in_batch = batch[1].nelement()
        num_samples_in_batch = sum([len(b) - 1 for b in batch[0]["cu_seqlens"]])
        max_length_in_batch = max([(b[1:] - b[:-1]).max().item() for b in batch[0]["cu_seqlens"]])
        max_samples_in_batch = max([len(b) - 1 for b in batch[0]["cu_seqlens"]])
        min_samples_in_batch = min([len(b) - 1 for b in batch[0]["cu_seqlens"]])
        time_cost = time.time() - start_time
        tk_per_gpu = round(
            num_tokens_in_batch * gpc.get_world_size(ParallelMode.DATA) / gpc.get_world_size(ParallelMode.GLOBAL),
            4,
        )
        tgs_statistic = train_state.tgs_statistic
        tgs_statistic["sum_step"] += 1
        tgs_statistic["sum_tg"] += tk_per_gpu
        tgs_statistic["sum_time"] += time_cost
        tgs_statistic["sum_last_tg_10"] += tk_per_gpu
        tgs_statistic["sum_last_time_10"] += time_cost
        tgs_statistic["sum_last_tg_50"] += tk_per_gpu
        tgs_statistic["sum_last_time_50"] += time_cost
        tgs_statistic["SMA_tg_50"] += tk_per_gpu
        tgs_statistic["SMA_time_50"] += time_cost
        tgs_statistic["SMA_tg_50_list"].append(tk_per_gpu)
        tgs_statistic["SMA_time_50_list"].append(time_cost)
        if tgs_statistic["sum_step"] > 50:
            tgs_statistic["SMA_tg_50"] -= tgs_statistic["SMA_tg_50_list"][0]
            tgs_statistic["SMA_time_50"] -= tgs_statistic["SMA_time_50_list"][0]
            tgs_statistic["SMA_tg_50_list"].popleft()
            tgs_statistic["SMA_time_50_list"].popleft()

        last_tgs_1 = round(tk_per_gpu / time_cost, 2)
        tgs_statistic["sum_tgs"] += last_tgs_1

        if tgs_statistic["sum_step"] % 10 == 0:
            tgs_statistic["last_tgs_10"] = round(tgs_statistic["sum_last_tg_10"] / tgs_statistic["sum_last_time_10"], 2)
            tgs_statistic["sum_last_tg_10"] = 0
            tgs_statistic["sum_last_time_10"] = 0

        if tgs_statistic["sum_step"] % 50 == 0:
            tgs_statistic["last_tgs_50"] = round(tgs_statistic["sum_last_tg_50"] / tgs_statistic["sum_last_time_50"], 2)
            tgs_statistic["sum_last_tg_50"] = 0
            tgs_statistic["sum_last_time_50"] = 0

        last_tgs_10 = tgs_statistic["last_tgs_10"]
        last_tgs_50 = tgs_statistic["last_tgs_50"]

        tgs_all = round(tgs_statistic["sum_tg"] / tgs_statistic["sum_time"], 2)
        tgs_avg = round(tgs_statistic["sum_tgs"] / tgs_statistic["sum_step"], 2)
        tgs_SMA = round(tgs_statistic["SMA_tg_50"] / tgs_statistic["SMA_time_50"], 2)

        tflops = get_tflops_func((time.time() - start_time))

        tgs_origin = round(
            num_tokens_in_batch
            * gpc.get_world_size(ParallelMode.DATA)
            / gpc.get_world_size(ParallelMode.GLOBAL)
            / (time.time() - start_time),
            2,
        )

        infos = {
            "tflops": tflops,
            "step": batch_count,
            "loss": loss.item() - moe_loss.item() if moe_loss is not None else loss.item(),
            "tgs (tokens/gpu/second)": tgs_origin,
            "tgs/last_tgs_1": last_tgs_1,
            "tgs/tgs_all": tgs_all,
            "tgs/tgs_avg": tgs_avg,
            "tgs/tgs_SMA": tgs_SMA,
            "tgs/last_tgs_10": last_tgs_10,
            "tgs/last_tgs_50": last_tgs_50,
            "lr": lr,
            "loss_scale": scaler,
            "grad_norm": grad_norm,
        }
        if moe_loss is not None:
            infos["moe_loss"] = moe_loss.item()

        infos["micro_num"] = len(batch[1])
        infos["num_consumed_tokens"] = train_state.num_consumed_tokens
        infos["inf_nan_skip_batches"] = train_state.inf_nan_skip_batches
        infos["num_samples_in_batch"] = num_samples_in_batch  # the number of batches which have the most samples
        infos["largest_length"] = max_length_in_batch  # the longest input
        infos["largest_batch"] = max_samples_in_batch  # the batch with the most samples
        infos["smallest_batch"] = min_samples_in_batch
        infos["adam_beta2"] = beta2_scheduler.get_beta2()

        fwd_bwd_time = round(timer("fwd-bwd").elapsed(), 2)
        infos["fwd_bwd_time"] = fwd_bwd_time

        for key, value in acc_perplex.items():
            infos[key] = value

        line = ""
        for key, value in infos.items():
            line += f"{key}={value} "
            if isinstance(value, dict):
                writer.add_scalars(key=key, value=value, step=train_state.step_count)
            else:
                writer.add_scalar(key=key, value=value, step=train_state.step_count)

        if gpc.config.monitor.alert.get("light_monitor_address", None) and batch_count % 50 == 0:
            send_heartbeat("train_metrics", infos)

        if update_panel:
            # metrics shown with dashboard panels
            panel_metrics = {
                "step": batch_count,
                "lr": lr,
                "num_consumed_tokens": train_state.num_consumed_tokens,
                "loss": loss.item() - moe_loss.item() if moe_loss is not None else loss.item(),
                "flops": tflops,
                "tgs": last_tgs_1,
                "acc": acc_perplex["acc"],
                "perplexity": acc_perplex["perplexity"],
                "fwd_bwd_time": fwd_bwd_time,
            }
            if moe_loss is not None:
                panel_metrics["moe_loss"] = moe_loss.item()
            for norm_key, norm_value in grad_norm.items():
                panel_metrics[norm_key] = norm_value

            logger.info(
                "{line}",
                line=line,
                extra=panel_metrics,
            )
        else:
            logger.info(line)

        # if loss spike occurs, send alert info to feishu
        mm.monitor_loss_spike(
            alert_address=gpc.config.monitor.alert.feishu_alert_address,
            step_count=batch_count,
            cur_step_loss=loss.item(),
        )<|MERGE_RESOLUTION|>--- conflicted
+++ resolved
@@ -15,16 +15,7 @@
 from torch.distributed.fsdp.wrap import transformer_auto_wrap_policy
 from torch.utils.data import DataLoader
 
-<<<<<<< HEAD
-=======
 from internlm.accelerator import AcceleratorType, get_accelerator
-from internlm.core.communication.isp import (
-    ISPCommModelConfig,
-    ISPCommunicator,
-    ISPCommunicatorSchedulerHook,
-)
-from internlm.core.communication.utils import ParamAsyncBcastHandler
->>>>>>> f3e87625
 from internlm.core.context import (
     IS_REPLICA_ZERO_PARALLEL,
     IS_TENSOR_DATA_PARALLEL,
@@ -91,15 +82,11 @@
 )
 from internlm.utils.timeout import llm_timeout
 
-<<<<<<< HEAD
-=======
 try:
     import torch_npu
 except (ImportError, ModuleNotFoundError):
     pass
 
-RMSNorm = try_import_RMSNorm()
->>>>>>> f3e87625
 logger = get_logger(__file__)
 internlm_accelerator = get_accelerator()
 
@@ -130,13 +117,8 @@
         if gpc.config.use_cuda_flash_attn:
             from flash_attn.modules.embedding import ParallelGPT2Embeddings
 
-<<<<<<< HEAD
         if isinstance(module, (Embedding1D, ScaleColumnParallelLinear)) or (
-            gpc.config.model.use_flash_attn and isinstance(module, ParallelGPT2Embeddings)
-=======
-        if isinstance(module, (Embedding1D, BaseScaleColumnParallelLinear)) or (
             gpc.config.use_cuda_flash_attn and isinstance(module, ParallelGPT2Embeddings)
->>>>>>> f3e87625
         ):
             for param in module.parameters():
                 if gpc.is_initialized(ParallelMode.TENSOR) and is_using_isp():
