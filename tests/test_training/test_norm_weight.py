import gc
import multiprocessing as mp
import os

import pytest
import torch

import internlm
from internlm.core.context import ParallelMode
from internlm.core.context import global_context as gpc
from internlm.data import build_train_loader_with_data_type
from internlm.model.losses import FlashGPTLMLoss
from internlm.model.metrics import AccPerplex
from internlm.train import (
    get_scheduler_hooks,
<<<<<<< HEAD
    get_train_data_loader,
    initialize_parallel_communicator,
=======
    initialize_isp_communicator,
>>>>>>> 97796271
    initialize_model,
    initialize_optimizer,
)
from internlm.utils.logger import get_logger
from tests.common_fixture import (
    build_environment,
    config_7B,
    find_free_port,
    load_new_batch,
    seed_all,
)

logger = get_logger(__file__)
config = config_7B


def compute_rotol(tensor1, tensor2):
    torch.set_printoptions(precision=10)
    max_diff, index_max_diff = (tensor1 - tensor2).abs().max(dim=0)
    max_diff = max_diff.item()
    index_max_diff = index_max_diff.item()
    rtol = max_diff / abs(tensor2[index_max_diff])
    logger.info(
        f"The max diff between two tensors is {max_diff}, which is the diff between element "
        f"{tensor1[index_max_diff]} and {tensor2[index_max_diff]}. The relative diff is {rtol}."
    )


def check_norm_pos(name, norm_list):
    for i in range(7):
        for j in range(len(norm_list[i])):
            if not torch.equal(norm_list[i][j], norm_list[i + 1][j]):
                compute_rotol(norm_list[i][j], norm_list[i + 1][j])
                assert False, f"The {name} weights of block between different ranks are not equal."


def train_check_norm_weight(args):
    # init
    rank, world_size, free_port, sp = args
    total_steps = 2000
    share_data_path = os.environ["share_data_path"]
    config.data.total_steps = total_steps
    config.lr_scheduler.total_steps = total_steps
    config.parallel.tensor = dict(size=2, mode=f"{sp}")
    if sp == "isp":
        config.parallel.weight = dict(size=4, overlap=True, memory_pool=True)
    config.data.train_folder = os.path.join(share_data_path, "quality_assurance/0715_data/train")

    build_environment(rank, world_size, free_port, config)

    # set seed
    seed_all(1024)

    # initialize model
    model = initialize_model()

    # initialize isp communicator
    isp_communicator = initialize_parallel_communicator(model)

    # initialize loss function
    criterion = FlashGPTLMLoss(parallel_output=True, label_smoothing=gpc.config.loss.label_smoothing)

    optimizer, beta2_scheduler, lr_scheduler = initialize_optimizer(model, isp_communicator)

    train_dl, dataset_types = build_train_loader_with_data_type()

    metric = AccPerplex(
        device=torch.cuda.current_device(),
        tp_pg=gpc.get_group(ParallelMode.TENSOR),
        dp_pg=gpc.get_group(ParallelMode.DATA),
        dataset_types=dataset_types,
    )

    trainer, train_dl, _, _ = internlm.initialize_trainer(
        model=model,
        optimizer=optimizer,
        criterion=criterion,
        train_dataloader=train_dl,
        lr_scheduler=lr_scheduler,
        beta2_scheduler=beta2_scheduler,
        scheduler_hooks=get_scheduler_hooks(metric, optimizer, isp_communicator),
    )

    # transfer the train data loader into train data iterator
    trainer.train()

    train_iter = iter(train_dl)

    for batch_count in range(total_steps):
        if batch_count % 100 == 0:
            torch.cuda.empty_cache()
            gc.collect()

        # load batch data
        batch, train_iter = load_new_batch(train_dl=train_dl, train_iter=train_iter)

        # zero the grads of parameters
        trainer.zero_grad()

        # process data
        if batch[0].get("type_ids", None) is not None:
            metric.set_current_type_ids(type_ids=batch[0].pop("type_ids", None))

        # zero the grads of parameters
        _, _, _ = trainer.execute_schedule(
            batch,
            forward_only=False,
            return_loss=True,
            return_output_label=False,
        )

        if isp_communicator and isp_communicator.enable_memory_pool:
            isp_communicator.memory_pool.reset_lazy_pools()

        trainer.step()

        torch.cuda.reset_peak_memory_stats()

    blocks_norm1_list = []
    blocks_norm2_list = []

    for block in model.model.blocks:
        blocks_norm1_list.append(block.norm1.weight.detach().to("cpu"))
        blocks_norm2_list.append(block.norm2.weight.detach().to("cpu"))
    if hasattr(model.model, "norm"):
        model_norm = model.model.norm.weight.detach().to("cpu")
    else:
        model_norm = None

    return blocks_norm1_list, blocks_norm2_list, model_norm


def check_result(result):
    norm1_ranks = []
    norm2_ranks = []
    model_norm_ranks = []
    for rank in range(8):
        norm1_ranks.append(result[rank][0])
        norm2_ranks.append(result[rank][1])
        if result[rank][2] is not None:
            model_norm_ranks.append(result[rank][2])

    check_norm_pos("norm1", norm1_ranks)
    check_norm_pos("norm2", norm2_ranks)
    for i in range(len(model_norm_ranks) - 1):
        if not torch.equal(model_norm_ranks[i], model_norm_ranks[i + 1]):
            compute_rotol(model_norm_ranks[i], model_norm_ranks[i + 1])
            assert False, "The norm weights of model between different ranks are not equal."


@pytest.mark.check_norm_msp
def test_check_norm_msp():
    free_port = find_free_port()
    ctx = mp.get_context("spawn")
    with ctx.Pool(processes=8) as pool:
        result = pool.map(
            train_check_norm_weight,
            [[rank, 8, free_port, "msp"] for rank in range(8)],
        )
        pool.close()
        pool.join()

    check_result(result)


@pytest.mark.check_norm_fsp
def test_check_norm_fsp():
    free_port = find_free_port()
    ctx = mp.get_context("spawn")
    with ctx.Pool(processes=8) as pool:
        result = pool.map(
            train_check_norm_weight,
            [[rank, 8, free_port, "fsp"] for rank in range(8)],
        )
        pool.close()
        pool.join()

    check_result(result)


@pytest.mark.check_norm_isp
def test_check_norm_isp():
    free_port = find_free_port()
    ctx = mp.get_context("spawn")
    with ctx.Pool(processes=8) as pool:
        result = pool.map(
            train_check_norm_weight,
            [[rank, 8, free_port, "isp"] for rank in range(8)],
        )
        pool.close()
        pool.join()

    check_result(result)<|MERGE_RESOLUTION|>--- conflicted
+++ resolved
@@ -13,12 +13,7 @@
 from internlm.model.metrics import AccPerplex
 from internlm.train import (
     get_scheduler_hooks,
-<<<<<<< HEAD
-    get_train_data_loader,
     initialize_parallel_communicator,
-=======
-    initialize_isp_communicator,
->>>>>>> 97796271
     initialize_model,
     initialize_optimizer,
 )
